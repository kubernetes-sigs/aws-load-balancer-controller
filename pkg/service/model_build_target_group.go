package service

import (
	"context"
	"crypto/sha256"
	"encoding/hex"
	"fmt"
	"regexp"
	"sort"
	"strconv"
	"strings"

	"github.com/aws/aws-sdk-go/aws"
	"github.com/pkg/errors"
	corev1 "k8s.io/api/core/v1"
	metav1 "k8s.io/apimachinery/pkg/apis/meta/v1"
	"k8s.io/apimachinery/pkg/types"
	"k8s.io/apimachinery/pkg/util/intstr"
	elbv2api "sigs.k8s.io/aws-load-balancer-controller/apis/elbv2/v1beta1"
	"sigs.k8s.io/aws-load-balancer-controller/pkg/annotations"
	"sigs.k8s.io/aws-load-balancer-controller/pkg/k8s"
	elbv2model "sigs.k8s.io/aws-load-balancer-controller/pkg/model/elbv2"
	"sigs.k8s.io/aws-load-balancer-controller/pkg/networking"
)

const (
	tgAttrsProxyProtocolV2Enabled  = "proxy_protocol_v2.enabled"
	tgAttrsPreserveClientIPEnabled = "preserve_client_ip.enabled"
	healthCheckPortTrafficPort     = "traffic-port"
)

func (t *defaultModelBuildTask) buildTargetGroup(ctx context.Context, port corev1.ServicePort, tgProtocol elbv2model.Protocol, scheme elbv2model.LoadBalancerScheme) (*elbv2model.TargetGroup, error) {
	svcPort := intstr.FromInt(int(port.Port))
	tgResourceID := t.buildTargetGroupResourceID(k8s.NamespacedName(t.service), svcPort)
	if targetGroup, exists := t.tgByResID[tgResourceID]; exists {
		return targetGroup, nil
	}
	targetType, err := t.buildTargetType(ctx)
	if err != nil {
		return nil, err
	}
	healthCheckConfig, err := t.buildTargetGroupHealthCheckConfig(ctx, targetType)
	if err != nil {
		return nil, err
	}
	tgAttrs, err := t.buildTargetGroupAttributes(ctx)
	if err != nil {
		return nil, err
	}
	preserveClientIP, err := t.buildPreserveClientIPFlag(ctx, targetType, tgAttrs)
	if err != nil {
		return nil, err
	}
	tgSpec, err := t.buildTargetGroupSpec(ctx, tgProtocol, targetType, port, healthCheckConfig, tgAttrs)
	if err != nil {
		return nil, err
	}
	targetGroup := elbv2model.NewTargetGroup(t.stack, tgResourceID, tgSpec)
	_, err = t.buildTargetGroupBinding(ctx, targetGroup, preserveClientIP, port, healthCheckConfig, scheme)
	if err != nil {
		return nil, err
	}
	t.tgByResID[tgResourceID] = targetGroup
	return targetGroup, nil
}

func (t *defaultModelBuildTask) buildTargetGroupSpec(ctx context.Context, tgProtocol elbv2model.Protocol, targetType elbv2model.TargetType,
	port corev1.ServicePort, healthCheckConfig *elbv2model.TargetGroupHealthCheckConfig, tgAttrs []elbv2model.TargetGroupAttribute) (elbv2model.TargetGroupSpec, error) {
	tags, err := t.buildTargetGroupTags(ctx)
	if err != nil {
		return elbv2model.TargetGroupSpec{}, err
	}
	targetPort := t.buildTargetGroupPort(ctx, targetType, port)
	tgName := t.buildTargetGroupName(ctx, intstr.FromInt(int(port.Port)), targetPort, targetType, tgProtocol, healthCheckConfig)
	ipAddressType, err := t.buildTargetGroupIPAddressType(ctx, t.service)
	if err != nil {
		return elbv2model.TargetGroupSpec{}, err
	}
	return elbv2model.TargetGroupSpec{
		Name:                  tgName,
		TargetType:            targetType,
		Port:                  targetPort,
		Protocol:              tgProtocol,
		IPAddressType:         &ipAddressType,
		HealthCheckConfig:     healthCheckConfig,
		TargetGroupAttributes: tgAttrs,
		Tags:                  tags,
	}, nil
}

func (t *defaultModelBuildTask) buildTargetGroupHealthCheckConfig(ctx context.Context, targetType elbv2model.TargetType) (*elbv2model.TargetGroupHealthCheckConfig, error) {
	if targetType == elbv2model.TargetTypeInstance && t.service.Spec.ExternalTrafficPolicy == corev1.ServiceExternalTrafficPolicyTypeLocal &&
		t.service.Spec.Type == corev1.ServiceTypeLoadBalancer {
		return t.buildTargetGroupHealthCheckConfigForInstanceModeLocal(ctx)
	}
	if targetType == elbv2model.TargetTypeALB {
		return t.buildTargetGroupHealthCheckConfigForALBTargetType(ctx)
	}
	return t.buildTargetGroupHealthCheckConfigDefault(ctx)
}

func (t *defaultModelBuildTask) buildTargetGroupHealthCheckConfigDefault(ctx context.Context) (*elbv2model.TargetGroupHealthCheckConfig, error) {
	healthCheckProtocol, err := t.buildTargetGroupHealthCheckProtocol(ctx, t.defaultHealthCheckProtocol)
	if err != nil {
		return nil, err
	}
	var healthCheckPathPtr *string
	if healthCheckProtocol != elbv2model.ProtocolTCP {
		healthCheckPathPtr = t.buildTargetGroupHealthCheckPath(ctx, t.defaultHealthCheckPath)
	}
	healthCheckPort, err := t.buildTargetGroupHealthCheckPort(ctx, t.defaultHealthCheckPort)
	if err != nil {
		return nil, err
	}
	intervalSeconds, err := t.buildTargetGroupHealthCheckIntervalSeconds(ctx, t.defaultHealthCheckInterval)
	if err != nil {
		return nil, err
	}
	healthyThresholdCount, err := t.buildTargetGroupHealthCheckHealthyThresholdCount(ctx, t.defaultHealthCheckHealthyThreshold)
	if err != nil {
		return nil, err
	}
	unhealthyThresholdCount, err := t.buildTargetGroupHealthCheckUnhealthyThresholdCount(ctx, t.defaultHealthCheckUnhealthyThreshold)
	if err != nil {
		return nil, err
	}
	return &elbv2model.TargetGroupHealthCheckConfig{
		Port:                    &healthCheckPort,
		Protocol:                &healthCheckProtocol,
		Path:                    healthCheckPathPtr,
		IntervalSeconds:         &intervalSeconds,
		HealthyThresholdCount:   &healthyThresholdCount,
		UnhealthyThresholdCount: &unhealthyThresholdCount,
	}, nil
}

func (t *defaultModelBuildTask) buildTargetGroupHealthCheckConfigForInstanceModeLocal(ctx context.Context) (*elbv2model.TargetGroupHealthCheckConfig, error) {
	healthCheckProtocol, err := t.buildTargetGroupHealthCheckProtocol(ctx, t.defaultHealthCheckProtocolForInstanceModeLocal)
	if err != nil {
		return nil, err
	}
	var healthCheckPathPtr *string
	if healthCheckProtocol != elbv2model.ProtocolTCP {
		healthCheckPathPtr = t.buildTargetGroupHealthCheckPath(ctx, t.defaultHealthCheckPathForInstanceModeLocal)
	}
	healthCheckPort, err := t.buildTargetGroupHealthCheckPort(ctx, t.defaultHealthCheckPortForInstanceModeLocal)
	if err != nil {
		return nil, err
	}
	intervalSeconds, err := t.buildTargetGroupHealthCheckIntervalSeconds(ctx, t.defaultHealthCheckIntervalForInstanceModeLocal)
	if err != nil {
		return nil, err
	}
	healthyThresholdCount, err := t.buildTargetGroupHealthCheckHealthyThresholdCount(ctx, t.defaultHealthCheckHealthyThresholdForInstanceModeLocal)
	if err != nil {
		return nil, err
	}
	unhealthyThresholdCount, err := t.buildTargetGroupHealthCheckUnhealthyThresholdCount(ctx, t.defaultHealthCheckUnhealthyThresholdForInstanceModeLocal)
	if err != nil {
		return nil, err
	}
	return &elbv2model.TargetGroupHealthCheckConfig{
		Port:                    &healthCheckPort,
		Protocol:                &healthCheckProtocol,
		Path:                    healthCheckPathPtr,
		IntervalSeconds:         &intervalSeconds,
		HealthyThresholdCount:   &healthyThresholdCount,
		UnhealthyThresholdCount: &unhealthyThresholdCount,
	}, nil
}

func (t *defaultModelBuildTask) buildTargetGroupHealthCheckConfigForALBTargetType(ctx context.Context) (*elbv2model.TargetGroupHealthCheckConfig, error) {
	healthCheckProtocol, err := t.buildTargetGroupHealthCheckProtocol(ctx, t.defaultHealthCheckProtocolForALBTargetType)
	if err != nil {
		return nil, err
	}
	var healthCheckPathPtr *string
	if healthCheckProtocol != elbv2model.ProtocolTCP {
		healthCheckPathPtr = t.buildTargetGroupHealthCheckPath(ctx, t.defaultHealthCheckPath)
	}
	healthCheckPort, err := t.buildTargetGroupHealthCheckPort(ctx, t.defaultHealthCheckPort)
	if err != nil {
		return nil, err
	}
	intervalSeconds, err := t.buildTargetGroupHealthCheckIntervalSeconds(ctx, t.defaultHealthCheckInterval)
	if err != nil {
		return nil, err
	}
	healthyThresholdCount, err := t.buildTargetGroupHealthCheckHealthyThresholdCount(ctx, t.defaultHealthCheckHealthyThreshold)
	if err != nil {
		return nil, err
	}
	unhealthyThresholdCount, err := t.buildTargetGroupHealthCheckUnhealthyThresholdCount(ctx, t.defaultHealthCheckUnhealthyThreshold)
	if err != nil {
		return nil, err
	}
	return &elbv2model.TargetGroupHealthCheckConfig{
		Port:                    &healthCheckPort,
		Protocol:                &healthCheckProtocol,
		Path:                    healthCheckPathPtr,
		IntervalSeconds:         &intervalSeconds,
		HealthyThresholdCount:   &healthyThresholdCount,
		UnhealthyThresholdCount: &unhealthyThresholdCount,
	}, nil
}

var invalidTargetGroupNamePattern = regexp.MustCompile("[[:^alnum:]]")

func (t *defaultModelBuildTask) buildTargetGroupName(_ context.Context, svcPort intstr.IntOrString, tgPort int64,
	targetType elbv2model.TargetType, tgProtocol elbv2model.Protocol, hc *elbv2model.TargetGroupHealthCheckConfig) string {
	healthCheckProtocol := string(elbv2model.ProtocolTCP)
	healthCheckInterval := strconv.FormatInt(t.defaultHealthCheckInterval, 10)
	if hc.Protocol != nil {
		healthCheckProtocol = string(*hc.Protocol)
	}
	if hc.IntervalSeconds != nil {
		healthCheckInterval = strconv.FormatInt(*hc.IntervalSeconds, 10)
	}
	uuidHash := sha256.New()
	_, _ = uuidHash.Write([]byte(t.clusterName))
	_, _ = uuidHash.Write([]byte(t.service.UID))
	_, _ = uuidHash.Write([]byte(strconv.Itoa(int(tgPort))))
	_, _ = uuidHash.Write([]byte(svcPort.String()))
	_, _ = uuidHash.Write([]byte(targetType))
	_, _ = uuidHash.Write([]byte(tgProtocol))
	_, _ = uuidHash.Write([]byte(healthCheckProtocol))
	_, _ = uuidHash.Write([]byte(healthCheckInterval))
	uuid := hex.EncodeToString(uuidHash.Sum(nil))

	sanitizedNamespace := invalidTargetGroupNamePattern.ReplaceAllString(t.service.Namespace, "")
	sanitizedName := invalidTargetGroupNamePattern.ReplaceAllString(t.service.Name, "")
	return fmt.Sprintf("k8s-%.8s-%.8s-%.10s", sanitizedNamespace, sanitizedName, uuid)
}

func (t *defaultModelBuildTask) buildTargetGroupAttributes(_ context.Context) ([]elbv2model.TargetGroupAttribute, error) {
	var rawAttributes map[string]string
	if _, err := t.annotationParser.ParseStringMapAnnotation(annotations.SvcLBSuffixTargetGroupAttributes, &rawAttributes, t.service.Annotations); err != nil {
		return nil, err
	}
	if rawAttributes == nil {
		rawAttributes = make(map[string]string)
	}
	if _, ok := rawAttributes[tgAttrsProxyProtocolV2Enabled]; !ok {
		rawAttributes[tgAttrsProxyProtocolV2Enabled] = strconv.FormatBool(t.defaultProxyProtocolV2Enabled)
	}
	proxyV2Annotation := ""
	if exists := t.annotationParser.ParseStringAnnotation(annotations.SvcLBSuffixProxyProtocol, &proxyV2Annotation, t.service.Annotations); exists {
		if proxyV2Annotation != "*" {
			return []elbv2model.TargetGroupAttribute{}, errors.Errorf("invalid value %v for Load Balancer proxy protocol v2 annotation, only value currently supported is *", proxyV2Annotation)
		}
		rawAttributes[tgAttrsProxyProtocolV2Enabled] = "true"
	}
	if rawPreserveIPEnabled, ok := rawAttributes[tgAttrsPreserveClientIPEnabled]; ok {
		_, err := strconv.ParseBool(rawPreserveIPEnabled)
		if err != nil {
			return nil, errors.Wrapf(err, "failed to parse attribute %v=%v", tgAttrsPreserveClientIPEnabled, rawPreserveIPEnabled)
		}
	}
	attributes := make([]elbv2model.TargetGroupAttribute, 0, len(rawAttributes))
	for attrKey, attrValue := range rawAttributes {
		attributes = append(attributes, elbv2model.TargetGroupAttribute{
			Key:   attrKey,
			Value: attrValue,
		})
	}
	sort.Slice(attributes, func(i, j int) bool {
		return attributes[i].Key < attributes[j].Key
	})
	return attributes, nil
}

func (t *defaultModelBuildTask) buildPreserveClientIPFlag(_ context.Context, targetType elbv2model.TargetType, tgAttrs []elbv2model.TargetGroupAttribute) (bool, error) {
	for _, attr := range tgAttrs {
		if attr.Key == tgAttrsPreserveClientIPEnabled {
			preserveClientIP, err := strconv.ParseBool(attr.Value)
			if err != nil {
				return false, errors.Wrapf(err, "failed to parse attribute %v=%v", tgAttrsPreserveClientIPEnabled, attr.Value)
			}
			return preserveClientIP, nil
		}
	}
	switch targetType {
	case elbv2model.TargetTypeIP:
		return false, nil
	case elbv2model.TargetTypeInstance:
		return true, nil
	}
	return false, nil
}

// buildTargetGroupPort constructs the TargetGroup's port.
// Note: TargetGroup's port is not in the data path as we always register targets with port specified.
// so this settings don't really matter to our controller, and we do our best to use the most appropriate port as targetGroup's port to avoid UX confusing.
func (t *defaultModelBuildTask) buildTargetGroupPort(_ context.Context, targetType elbv2model.TargetType, svcPort corev1.ServicePort) int64 {
	if targetType == elbv2model.TargetTypeInstance {
		return int64(svcPort.NodePort)
	}
	if svcPort.TargetPort.Type == intstr.Int {
		return int64(svcPort.TargetPort.IntValue())
	}

	// when a literal targetPort is used, we just use a fixed 1 here as this setting is not in the data path.
	// also, under extreme edge case, it can actually be different ports for different pods.
	return 1
}

func (t *defaultModelBuildTask) buildTargetGroupHealthCheckPort(_ context.Context, defaultHealthCheckPort string) (intstr.IntOrString, error) {
	rawHealthCheckPort := defaultHealthCheckPort
	t.annotationParser.ParseStringAnnotation(annotations.SvcLBSuffixHCPort, &rawHealthCheckPort, t.service.Annotations)
	if rawHealthCheckPort == healthCheckPortTrafficPort {
		return intstr.FromString(rawHealthCheckPort), nil
	}
	portVal, err := strconv.ParseInt(rawHealthCheckPort, 10, 64)
	if err != nil {
		return intstr.IntOrString{}, errors.Errorf("health check port \"%v\" not supported", rawHealthCheckPort)
	}
	return intstr.FromInt(int(portVal)), nil
}

func (t *defaultModelBuildTask) buildTargetGroupHealthCheckProtocol(_ context.Context, defaultHealthCheckProtocol elbv2model.Protocol) (elbv2model.Protocol, error) {
	rawHealthCheckProtocol := string(defaultHealthCheckProtocol)
	t.annotationParser.ParseStringAnnotation(annotations.SvcLBSuffixHCProtocol, &rawHealthCheckProtocol, t.service.Annotations)
	switch strings.ToUpper(rawHealthCheckProtocol) {
	case string(elbv2model.ProtocolTCP):
		return elbv2model.ProtocolTCP, nil
	case string(elbv2model.ProtocolHTTP):
		return elbv2model.ProtocolHTTP, nil
	case string(elbv2model.ProtocolHTTPS):
		return elbv2model.ProtocolHTTPS, nil
	default:
		return "", errors.Errorf("unsupported health check protocol %v", rawHealthCheckProtocol)
	}
}

func (t *defaultModelBuildTask) buildTargetGroupHealthCheckPath(_ context.Context, defaultHealthCheckPath string) *string {
	healthCheckPath := defaultHealthCheckPath
	t.annotationParser.ParseStringAnnotation(annotations.SvcLBSuffixHCPath, &healthCheckPath, t.service.Annotations)
	return &healthCheckPath
}

func (t *defaultModelBuildTask) buildTargetGroupHealthCheckIntervalSeconds(_ context.Context, defaultHealthCheckInterval int64) (int64, error) {
	intervalSeconds := defaultHealthCheckInterval
	if _, err := t.annotationParser.ParseInt64Annotation(annotations.SvcLBSuffixHCInterval, &intervalSeconds, t.service.Annotations); err != nil {
		return 0, err
	}
	return intervalSeconds, nil
}

func (t *defaultModelBuildTask) buildTargetGroupHealthCheckTimeoutSeconds(_ context.Context, defaultHealthCheckTimeout int64) (int64, error) {
	timeoutSeconds := defaultHealthCheckTimeout
	if _, err := t.annotationParser.ParseInt64Annotation(annotations.SvcLBSuffixHCTimeout, &timeoutSeconds, t.service.Annotations); err != nil {
		return 0, err
	}
	return timeoutSeconds, nil
}

func (t *defaultModelBuildTask) buildTargetGroupHealthCheckHealthyThresholdCount(_ context.Context, defaultHealthCheckHealthyThreshold int64) (int64, error) {
	healthyThresholdCount := defaultHealthCheckHealthyThreshold
	if _, err := t.annotationParser.ParseInt64Annotation(annotations.SvcLBSuffixHCHealthyThreshold, &healthyThresholdCount, t.service.Annotations); err != nil {
		return 0, err
	}
	return healthyThresholdCount, nil
}

func (t *defaultModelBuildTask) buildTargetGroupHealthCheckUnhealthyThresholdCount(_ context.Context, defaultHealthCheckUnhealthyThreshold int64) (int64, error) {
	unhealthyThresholdCount := defaultHealthCheckUnhealthyThreshold
	if _, err := t.annotationParser.ParseInt64Annotation(annotations.SvcLBSuffixHCUnhealthyThreshold, &unhealthyThresholdCount, t.service.Annotations); err != nil {
		return 0, err
	}
	return unhealthyThresholdCount, nil
}

func (t *defaultModelBuildTask) buildTargetType(_ context.Context) (elbv2model.TargetType, error) {
	svcType := t.service.Spec.Type
	var lbType string
	_ = t.annotationParser.ParseStringAnnotation(annotations.SvcLBSuffixLoadBalancerType, &lbType, t.service.Annotations)
	var lbTargetType string
	_ = t.annotationParser.ParseStringAnnotation(annotations.SvcLBSuffixTargetType, &lbTargetType, t.service.Annotations)
	if lbType == LoadBalancerTypeNLBIP || (lbType == LoadBalancerTypeExternal && lbTargetType == LoadBalancerTargetTypeIP) {
		return elbv2model.TargetTypeIP, nil
	}
	if lbType == LoadBalancerTypeExternal && lbTargetType == LoadBalancerTargetTypeInstance {
		if svcType == corev1.ServiceTypeClusterIP {
			return "", errors.Errorf("unsupported service type \"%v\" for load balancer target type \"%v\"", svcType, lbTargetType)
		}
		return elbv2model.TargetTypeInstance, nil
	}
	if lbType == LoadBalancerTypeExternal && lbTargetType == LoadBalancerTargetTypeALB {
		return elbv2model.TargetTypeALB, nil
	}
	return "", errors.Errorf("unsupported target type \"%v\" for load balancer type \"%v\"", lbTargetType, lbType)
}

func (t *defaultModelBuildTask) buildTargetGroupResourceID(svcKey types.NamespacedName, port intstr.IntOrString) string {
	return fmt.Sprintf("%s/%s:%s", svcKey.Namespace, svcKey.Name, port.String())
}

func (t *defaultModelBuildTask) buildTargetGroupTags(ctx context.Context) (map[string]string, error) {
	return t.buildAdditionalResourceTags(ctx)
}

func (t *defaultModelBuildTask) buildTargetGroupBinding(ctx context.Context, targetGroup *elbv2model.TargetGroup, preserveClientIP bool,
	port corev1.ServicePort, hc *elbv2model.TargetGroupHealthCheckConfig, scheme elbv2model.LoadBalancerScheme) (*elbv2model.TargetGroupBindingResource, error) {
	tgbSpec, err := t.buildTargetGroupBindingSpec(ctx, targetGroup, preserveClientIP, port, hc, scheme)
	if err != nil {
		return nil, err
	}
	return elbv2model.NewTargetGroupBindingResource(t.stack, targetGroup.ID(), tgbSpec), nil
}

func (t *defaultModelBuildTask) buildTargetGroupBindingSpec(ctx context.Context, targetGroup *elbv2model.TargetGroup, preserveClientIP bool,
	port corev1.ServicePort, hc *elbv2model.TargetGroupHealthCheckConfig, scheme elbv2model.LoadBalancerScheme) (elbv2model.TargetGroupBindingResourceSpec, error) {
	nodeSelector, err := t.buildTargetGroupBindingNodeSelector(ctx, targetGroup.Spec.TargetType)
	if err != nil {
		return elbv2model.TargetGroupBindingResourceSpec{}, err
	}
	targetPort := port.TargetPort
	targetType := elbv2api.TargetType(targetGroup.Spec.TargetType)
	if targetType == elbv2api.TargetTypeInstance {
		targetPort = intstr.FromInt(int(port.NodePort))
	}
<<<<<<< HEAD
	serviceRef, err := t.buildTargetGroupBindingServiceRef(ctx, targetType, port)
	if err != nil {
		return elbv2model.TargetGroupBindingResourceSpec{}, err
	}
	ingressRef, err := t.buildTargetGroupBindingIngressRef(ctx, targetType, port)
	if err != nil {
		return elbv2model.TargetGroupBindingResourceSpec{}, err
	}
	defaultSourceRanges := []string{"0.0.0.0/0"}
	if (port.Protocol == corev1.ProtocolUDP || preserveClientIP) && scheme == elbv2model.LoadBalancerSchemeInternal {
		defaultSourceRanges, err = t.vpcResolver.ResolveCIDRs(ctx)
		if err != nil {
			return elbv2model.TargetGroupBindingResourceSpec{}, err
		}
=======
	defaultSourceRanges, err := t.getDefaultIPSourceRanges(ctx, *targetGroup.Spec.IPAddressType, port.Protocol, preserveClientIP, scheme)
	if err != nil {
		return elbv2model.TargetGroupBindingResourceSpec{}, err
>>>>>>> 5b727f4d
	}
	tgbNetworking := t.buildTargetGroupBindingNetworking(ctx, targetPort, preserveClientIP, *hc.Port, port, defaultSourceRanges, *targetGroup.Spec.IPAddressType)
	return elbv2model.TargetGroupBindingResourceSpec{
		Template: elbv2model.TargetGroupBindingTemplate{
			ObjectMeta: metav1.ObjectMeta{
				Namespace: t.service.Namespace,
				Name:      targetGroup.Spec.Name,
			},
			Spec: elbv2model.TargetGroupBindingSpec{
				TargetGroupARN: targetGroup.TargetGroupARN(),
				TargetType:     &targetType,
				ServiceRef:     serviceRef,
				IngressRef:     ingressRef,
				Networking:     tgbNetworking,
				NodeSelector:   nodeSelector,
				IPAddressType:  (*elbv2api.TargetGroupIPAddressType)(targetGroup.Spec.IPAddressType),
			},
		},
	}, nil
}

func (t *defaultModelBuildTask) buildPeersFromSourceRangesConfiguration(_ context.Context, defaultSourceRanges []string) ([]elbv2model.NetworkingPeer, bool) {
	var sourceRanges []string
	var peers []elbv2model.NetworkingPeer
	customSourceRangesConfigured := true
	for _, cidr := range t.service.Spec.LoadBalancerSourceRanges {
		sourceRanges = append(sourceRanges, cidr)
	}
	if len(sourceRanges) == 0 {
		t.annotationParser.ParseStringSliceAnnotation(annotations.SvcLBSuffixSourceRanges, &sourceRanges, t.service.Annotations)
	}
	if len(sourceRanges) == 0 {
		sourceRanges = defaultSourceRanges
		customSourceRangesConfigured = false
	}
	for _, cidr := range sourceRanges {
		peers = append(peers, elbv2model.NetworkingPeer{
			IPBlock: &elbv2api.IPBlock{
				CIDR: cidr,
			},
		})
	}
	return peers, customSourceRangesConfigured
}

func (t *defaultModelBuildTask) buildTargetGroupBindingNetworking(ctx context.Context, tgPort intstr.IntOrString, preserveClientIP bool,
	hcPort intstr.IntOrString, port corev1.ServicePort, defaultSourceRanges []string, targetGroupIPAddressType elbv2model.TargetGroupIPAddressType) *elbv2model.TargetGroupBindingNetworking {
	tgProtocol := port.Protocol
	loadBalancerSubnetsSourceRanges := t.getLoadBalancerSubnetsSourceRanges(targetGroupIPAddressType)
	networkingProtocol := elbv2api.NetworkingProtocolTCP
	if tgProtocol == corev1.ProtocolUDP {
		networkingProtocol = elbv2api.NetworkingProtocolUDP
	}
	trafficSource := loadBalancerSubnetsSourceRanges
	customSourceRangesConfigured := false
	if networkingProtocol == elbv2api.NetworkingProtocolUDP || preserveClientIP {
		trafficSource, customSourceRangesConfigured = t.buildPeersFromSourceRangesConfiguration(ctx, defaultSourceRanges)
	}
	tgbNetworking := &elbv2model.TargetGroupBindingNetworking{
		Ingress: []elbv2model.NetworkingIngressRule{
			{
				From: trafficSource,
				Ports: []elbv2api.NetworkingPort{
					{
						Port:     &tgPort,
						Protocol: &networkingProtocol,
					},
				},
			},
		},
	}
	if hcIngressRules := t.buildHealthCheckNetworkingIngressRules(trafficSource, loadBalancerSubnetsSourceRanges, tgPort, hcPort, tgProtocol,
		preserveClientIP, customSourceRangesConfigured); len(hcIngressRules) > 0 {
		tgbNetworking.Ingress = append(tgbNetworking.Ingress, hcIngressRules...)
	}
	return tgbNetworking
}

func (t *defaultModelBuildTask) getDefaultIPSourceRanges(ctx context.Context, targetGroupIPAddressType elbv2model.TargetGroupIPAddressType,
	protocol corev1.Protocol, preserveClientIP bool, scheme elbv2model.LoadBalancerScheme) ([]string, error) {
	defaultSourceRanges := t.defaultIPv4SourceRanges
	if targetGroupIPAddressType == elbv2model.TargetGroupIPAddressTypeIPv6 {
		defaultSourceRanges = t.defaultIPv6SourceRanges
	}
	if (protocol == corev1.ProtocolUDP || preserveClientIP) && scheme == elbv2model.LoadBalancerSchemeInternal {
		vpcInfo, err := t.vpcInfoProvider.FetchVPCInfo(ctx, t.vpcID, networking.FetchVPCInfoWithoutCache())
		if err != nil {
			return nil, err
		}
		if targetGroupIPAddressType == elbv2model.TargetGroupIPAddressTypeIPv4 {
			defaultSourceRanges = vpcInfo.AssociatedIPv4CIDRs()
		} else {
			defaultSourceRanges = vpcInfo.AssociatedIPv6CIDRs()
		}
	}
	return defaultSourceRanges, nil
}

func (t *defaultModelBuildTask) getLoadBalancerSubnetsSourceRanges(targetGroupIPAddressType elbv2model.TargetGroupIPAddressType) []elbv2model.NetworkingPeer {
	var subnetCIDRRanges []elbv2model.NetworkingPeer
	for _, subnet := range t.ec2Subnets {
		if targetGroupIPAddressType == elbv2model.TargetGroupIPAddressTypeIPv4 {
			subnetCIDRRanges = append(subnetCIDRRanges, elbv2model.NetworkingPeer{
				IPBlock: &elbv2api.IPBlock{
					CIDR: aws.StringValue(subnet.CidrBlock),
				},
			})
		} else {
			for _, ipv6CIDRBlockAssoc := range subnet.Ipv6CidrBlockAssociationSet {
				subnetCIDRRanges = append(subnetCIDRRanges, elbv2model.NetworkingPeer{
					IPBlock: &elbv2api.IPBlock{
						CIDR: aws.StringValue(ipv6CIDRBlockAssoc.Ipv6CidrBlock),
					},
				})

			}
		}
	}

	return subnetCIDRRanges
}

func (t *defaultModelBuildTask) buildTargetGroupIPAddressType(_ context.Context, svc *corev1.Service) (elbv2model.TargetGroupIPAddressType, error) {
	var ipv6Configured bool
	for _, ipFamily := range svc.Spec.IPFamilies {
		if ipFamily == corev1.IPv6Protocol {
			ipv6Configured = true
			break
		}
	}
	if ipv6Configured {
		if *t.loadBalancer.Spec.IPAddressType != elbv2model.IPAddressTypeDualStack {
			return "", errors.New("unsupported IPv6 configuration, lb not dual-stack")
		}
		return elbv2model.TargetGroupIPAddressTypeIPv6, nil
	}
	return elbv2model.TargetGroupIPAddressTypeIPv4, nil
}

func (t *defaultModelBuildTask) buildTargetGroupBindingNodeSelector(_ context.Context, targetType elbv2model.TargetType) (*metav1.LabelSelector, error) {
	if targetType != elbv2model.TargetTypeInstance {
		return nil, nil
	}
	var targetNodeLabels map[string]string
	if _, err := t.annotationParser.ParseStringMapAnnotation(annotations.SvcLBSuffixTargetNodeLabels, &targetNodeLabels, t.service.Annotations); err != nil {
		return nil, err
	}
	if len(targetNodeLabels) == 0 {
		return nil, nil
	}
	return &metav1.LabelSelector{
		MatchLabels: targetNodeLabels,
	}, nil
}

func (t *defaultModelBuildTask) buildTargetGroupBindingServiceRef(_ context.Context, targetType elbv2api.TargetType,
	port corev1.ServicePort) (elbv2api.ServiceReference, error) {
	var serviceRef elbv2api.ServiceReference
	if targetType != elbv2api.TargetTypeALB {
		serviceRef = elbv2api.ServiceReference{
			Name: t.service.Name,
			Port: intstr.FromInt(int(port.Port)),
		}
	}
	return serviceRef, nil
}

func (t *defaultModelBuildTask) buildTargetGroupBindingIngressRef(_ context.Context, targetType elbv2api.TargetType,
	port corev1.ServicePort) (elbv2api.IngressReference, error) {
	var ingressRef elbv2api.IngressReference
	if targetType == elbv2api.TargetTypeALB {
		var ingressRefName string
		if value, ok := t.service.Spec.Selector["ingress"]; ok {
			ingressRefName = value
		} else {
			return elbv2api.IngressReference{}, errors.New("ingress selector must be specified when target type is alb")
		}
		ingressRef = elbv2api.IngressReference{
			Name: ingressRefName,
			Port: intstr.FromInt(int(port.Port)),
		}
	}
	return ingressRef, nil
}

func (t *defaultModelBuildTask) buildHealthCheckNetworkingIngressRules(trafficSource, hcSource []elbv2model.NetworkingPeer, tgPort, hcPort intstr.IntOrString,
	tgProtocol corev1.Protocol, preserveClientIP, customSoureRanges bool) []elbv2model.NetworkingIngressRule {
	if tgProtocol != corev1.ProtocolUDP &&
		(hcPort.String() == healthCheckPortTrafficPort || hcPort.IntValue() == tgPort.IntValue()) {
		if !preserveClientIP {
			return []elbv2model.NetworkingIngressRule{}
		}
		if !customSoureRanges {
			return []elbv2model.NetworkingIngressRule{}
		}
		for _, src := range trafficSource {
			if src.IPBlock.CIDR == "0.0.0.0/0" || src.IPBlock.CIDR == "::/0" {
				return []elbv2model.NetworkingIngressRule{}
			}
		}
	}
	var healthCheckPorts []elbv2api.NetworkingPort
	networkingProtocolTCP := elbv2api.NetworkingProtocolTCP
	networkingHealthCheckPort := hcPort
	if hcPort.String() == healthCheckPortTrafficPort {
		networkingHealthCheckPort = tgPort
	}
	healthCheckPorts = append(healthCheckPorts, elbv2api.NetworkingPort{
		Port:     &networkingHealthCheckPort,
		Protocol: &networkingProtocolTCP,
	})
	return []elbv2model.NetworkingIngressRule{{
		From:  hcSource,
		Ports: healthCheckPorts,
	}}
}<|MERGE_RESOLUTION|>--- conflicted
+++ resolved
@@ -419,7 +419,6 @@
 	if targetType == elbv2api.TargetTypeInstance {
 		targetPort = intstr.FromInt(int(port.NodePort))
 	}
-<<<<<<< HEAD
 	serviceRef, err := t.buildTargetGroupBindingServiceRef(ctx, targetType, port)
 	if err != nil {
 		return elbv2model.TargetGroupBindingResourceSpec{}, err
@@ -428,17 +427,9 @@
 	if err != nil {
 		return elbv2model.TargetGroupBindingResourceSpec{}, err
 	}
-	defaultSourceRanges := []string{"0.0.0.0/0"}
-	if (port.Protocol == corev1.ProtocolUDP || preserveClientIP) && scheme == elbv2model.LoadBalancerSchemeInternal {
-		defaultSourceRanges, err = t.vpcResolver.ResolveCIDRs(ctx)
-		if err != nil {
-			return elbv2model.TargetGroupBindingResourceSpec{}, err
-		}
-=======
 	defaultSourceRanges, err := t.getDefaultIPSourceRanges(ctx, *targetGroup.Spec.IPAddressType, port.Protocol, preserveClientIP, scheme)
 	if err != nil {
 		return elbv2model.TargetGroupBindingResourceSpec{}, err
->>>>>>> 5b727f4d
 	}
 	tgbNetworking := t.buildTargetGroupBindingNetworking(ctx, targetPort, preserveClientIP, *hc.Port, port, defaultSourceRanges, *targetGroup.Spec.IPAddressType)
 	return elbv2model.TargetGroupBindingResourceSpec{
