--- conflicted
+++ resolved
@@ -19,21 +19,15 @@
 	flagTargetGroupBindingMaxConcurrentReconciles    = "targetgroupbinding-max-concurrent-reconciles"
 	flagTargetGroupBindingMaxExponentialBackoffDelay = "targetgroupbinding-max-exponential-backoff-delay"
 	flagDefaultSSLPolicy                             = "default-ssl-policy"
-<<<<<<< HEAD
 	flagDisableRestrictedSGRules                     = "disable-restricted-sg-rules"
-=======
 	flagEnableBackendSG                              = "enable-backend-security-group"
 	flagBackendSecurityGroups                        = "backend-security-groups"
->>>>>>> 6547504b
 	defaultLogLevel                                  = "info"
 	defaultMaxConcurrentReconciles                   = 3
 	defaultMaxExponentialBackoffDelay                = time.Second * 1000
 	defaultSSLPolicy                                 = "ELBSecurityPolicy-2016-08"
-<<<<<<< HEAD
 	defaultDisableRestrictedSGRules                  = true
-=======
 	defaultEnableBackendSG                           = true
->>>>>>> 6547504b
 )
 
 var (
@@ -108,15 +102,12 @@
 		"Maximum duration of exponential backoff for targetGroupBinding reconcile failures")
 	fs.StringVar(&cfg.DefaultSSLPolicy, flagDefaultSSLPolicy, defaultSSLPolicy,
 		"Default SSL policy for load balancers listeners")
-<<<<<<< HEAD
 	fs.BoolVar(&cfg.DisableRestrictedSGRules, flagDisableRestrictedSGRules, defaultDisableRestrictedSGRules,
 		"Disable the usage of restricted security group rules")
-=======
 	fs.BoolVar(&cfg.EnableBackendSecurityGroup, flagEnableBackendSG, defaultEnableBackendSG,
 		"Enable sharing of security groups for backend traffic")
 	fs.StringSliceVar(&cfg.BackendSecurityGroups, flagBackendSecurityGroups, nil,
 		"Backend security groups to use for application traffic")
->>>>>>> 6547504b
 
 	cfg.AWSConfig.BindFlags(fs)
 	cfg.RuntimeConfig.BindFlags(fs)
