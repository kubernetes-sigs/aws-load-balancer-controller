package annotations

import (
	"fmt"
	"net"

	"github.com/aws/aws-sdk-go/service/ec2"

	"github.com/aws/aws-sdk-go/aws/awserr"
	"github.com/aws/aws-sdk-go/service/elbv2"
	"github.com/coreos/alb-ingress-controller/pkg/aws/acm"
	albec2 "github.com/coreos/alb-ingress-controller/pkg/aws/ec2"
	albelbv2 "github.com/coreos/alb-ingress-controller/pkg/aws/elbv2"
	"github.com/coreos/alb-ingress-controller/pkg/aws/iam"
	"github.com/coreos/alb-ingress-controller/pkg/aws/waf"
	"github.com/coreos/alb-ingress-controller/pkg/config"
	util "github.com/coreos/alb-ingress-controller/pkg/util/types"
)

// resolveVPC attempt to resolve a VPC based on the provided subnets. This also acts as a way to
// validate provided subnets exist.
func (a *Annotations) resolveVPCValidateSubnets() error {
	VPCID, err := albec2.EC2svc.GetVPCID()
	if err != nil {
		return fmt.Errorf("subnets %s were invalid, could not resolve to a VPC", a.Subnets)
	}
	a.VPCID = VPCID

	// if there's a duplicate AZ, return a failure.
	in := &ec2.DescribeSubnetsInput{
		SubnetIds: a.Subnets,
	}
	describeSubnetsOutput, err := albec2.EC2svc.DescribeSubnets(in)
	if err != nil {
		return err
	}
	subnetMap := make(map[string]string)
	for _, sub := range describeSubnetsOutput.Subnets {
		if _, ok := subnetMap[*sub.AvailabilityZone]; ok {
			return fmt.Errorf("subnets %s contained duplicate availability zone", describeSubnetsOutput.Subnets)
		}
		subnetMap[*sub.AvailabilityZone] = *sub.SubnetId
	}

	return nil
}

func (a *Annotations) validateSecurityGroups() error {
	in := &ec2.DescribeSecurityGroupsInput{GroupIds: a.SecurityGroups}
	if _, err := albec2.EC2svc.DescribeSecurityGroups(in); err != nil {
		return err
	}
	return nil
}

func (a *Annotations) validateCertARN() error {
	if e := acm.ACMsvc.CertExists(a.CertificateArn); !e {
		if iam.IAMsvc.CertExists(a.CertificateArn) {
			return nil
		}
		return fmt.Errorf("ACM certificate ARN does not exist. ARN: %s", *a.CertificateArn)
	}
	return nil
}

<<<<<<< HEAD
func (a *Annotations) validateSSLNegotiationPolicy() error {
	// NOTE:  this needs "elasticloadbalancing:DescribeSSLPolicies" permission
	in := &elbv2.DescribeSSLPoliciesInput{Names: []*string{a.SslNegotiationPolicy}}
	if _, err := albelbv2.ELBV2svc.DescribeSSLPolicies(in); err != nil {
		if aerr, ok := err.(awserr.Error); ok {
			switch aerr.Code() {
			case elbv2.ErrCodeSSLPolicyNotFoundException:
				return fmt.Errorf("%s. %s", elbv2.ErrCodeSSLPolicyNotFoundException, err.Error())
			default:
				return fmt.Errorf("Unknown error: %s", err.Error())
			}
		} else {
			return fmt.Errorf("Unknown error: %s", err.Error())
=======
func (a *Annotations) validateInboundCidrs() error {
	for _, cidr := range a.InboundCidrs {
		ip, _, err := net.ParseCIDR(*cidr)
		if err != nil {
			return err
		}

		if ip.To4() == nil {
			return fmt.Errorf("CIDR must use an IPv4 address: %v", *cidr)
>>>>>>> 67c350d9
		}
	}
	return nil
}

func (a *Annotations) ValidateScheme(ingressNamespace, ingressName string) bool {
	if config.RestrictScheme && *a.Scheme == "internet-facing" {
		allowed := util.IngressAllowedExternal(config.RestrictSchemeNamespace, ingressNamespace, ingressName)
		if !allowed {
			return false
		}
	}
	return true
}

func (a *Annotations) validateWafAclId() error {
	if success, err := waf.WAFRegionalsvc.WafAclExists(a.WafAclId); !success {
		return fmt.Errorf("waf ACL Id does not exist. Id: %s, error: %s", *a.WafAclId, err.Error())
	}
	return nil
}<|MERGE_RESOLUTION|>--- conflicted
+++ resolved
@@ -63,21 +63,6 @@
 	return nil
 }
 
-<<<<<<< HEAD
-func (a *Annotations) validateSSLNegotiationPolicy() error {
-	// NOTE:  this needs "elasticloadbalancing:DescribeSSLPolicies" permission
-	in := &elbv2.DescribeSSLPoliciesInput{Names: []*string{a.SslNegotiationPolicy}}
-	if _, err := albelbv2.ELBV2svc.DescribeSSLPolicies(in); err != nil {
-		if aerr, ok := err.(awserr.Error); ok {
-			switch aerr.Code() {
-			case elbv2.ErrCodeSSLPolicyNotFoundException:
-				return fmt.Errorf("%s. %s", elbv2.ErrCodeSSLPolicyNotFoundException, err.Error())
-			default:
-				return fmt.Errorf("Unknown error: %s", err.Error())
-			}
-		} else {
-			return fmt.Errorf("Unknown error: %s", err.Error())
-=======
 func (a *Annotations) validateInboundCidrs() error {
 	for _, cidr := range a.InboundCidrs {
 		ip, _, err := net.ParseCIDR(*cidr)
@@ -87,7 +72,6 @@
 
 		if ip.To4() == nil {
 			return fmt.Errorf("CIDR must use an IPv4 address: %v", *cidr)
->>>>>>> 67c350d9
 		}
 	}
 	return nil
@@ -108,4 +92,22 @@
 		return fmt.Errorf("waf ACL Id does not exist. Id: %s, error: %s", *a.WafAclId, err.Error())
 	}
 	return nil
+}
+
+func (a *Annotations) validateSSLNegotiationPolicy() error {
+	// NOTE:  this needs "elasticloadbalancing:DescribeSSLPolicies" permission
+	in := &elbv2.DescribeSSLPoliciesInput{Names: []*string{a.SslNegotiationPolicy}}
+	if _, err := albelbv2.ELBV2svc.DescribeSSLPolicies(in); err != nil {
+		if aerr, ok := err.(awserr.Error); ok {
+			switch aerr.Code() {
+			case elbv2.ErrCodeSSLPolicyNotFoundException:
+				return fmt.Errorf("%s. %s", elbv2.ErrCodeSSLPolicyNotFoundException, err.Error())
+			default:
+				return fmt.Errorf("Unknown error: %s", err.Error())
+			}
+		} else {
+			return fmt.Errorf("Unknown error: %s", err.Error())
+		}
+	}
+	return nil
 }