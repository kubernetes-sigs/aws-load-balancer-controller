package annotations

import (
	"encoding/json"
	"fmt"
	"sort"
	"strconv"
	"strings"
	"time"

	"github.com/aws/aws-sdk-go/aws"
	"github.com/aws/aws-sdk-go/aws/awsutil"
	"github.com/aws/aws-sdk-go/service/ec2"
	"github.com/aws/aws-sdk-go/service/elbv2"
	"github.com/karlseguin/ccache"
	albec2 "github.com/kubernetes-sigs/aws-alb-ingress-controller/pkg/aws/ec2"
	albelbv2 "github.com/kubernetes-sigs/aws-alb-ingress-controller/pkg/aws/elbv2"
	"github.com/kubernetes-sigs/aws-alb-ingress-controller/pkg/config"
	albprom "github.com/kubernetes-sigs/aws-alb-ingress-controller/pkg/prometheus"
	"github.com/kubernetes-sigs/aws-alb-ingress-controller/pkg/util/log"
	util "github.com/kubernetes-sigs/aws-alb-ingress-controller/pkg/util/types"
	"github.com/prometheus/client_golang/prometheus"
	extensions "k8s.io/api/extensions/v1beta1"
)

var cache = ccache.New(ccache.Configure())

const (
	backendProtocolKey            = "alb.ingress.kubernetes.io/backend-protocol"
	certificateArnKey             = "alb.ingress.kubernetes.io/certificate-arn"
	connectionIdleTimeoutKey      = "alb.ingress.kubernetes.io/connection-idle-timeout"
	wafAclIdKey                   = "alb.ingress.kubernetes.io/waf-acl-id"
	healthcheckIntervalSecondsKey = "alb.ingress.kubernetes.io/healthcheck-interval-seconds"
	healthcheckPathKey            = "alb.ingress.kubernetes.io/healthcheck-path"
	healthcheckPortKey            = "alb.ingress.kubernetes.io/healthcheck-port"
	healthcheckProtocolKey        = "alb.ingress.kubernetes.io/healthcheck-protocol"
	healthcheckTimeoutSecondsKey  = "alb.ingress.kubernetes.io/healthcheck-timeout-seconds"
	healthyThresholdCountKey      = "alb.ingress.kubernetes.io/healthy-threshold-count"
	unhealthyThresholdCountKey    = "alb.ingress.kubernetes.io/unhealthy-threshold-count"
	inboundCidrsKey               = "alb.ingress.kubernetes.io/security-group-inbound-cidrs"
	portKey                       = "alb.ingress.kubernetes.io/listen-ports"
	schemeKey                     = "alb.ingress.kubernetes.io/scheme"
	sslPolicyKey                  = "alb.ingress.kubernetes.io/ssl-policy"
	ipAddressTypeKey              = "alb.ingress.kubernetes.io/ip-address-type"
	securityGroupsKey             = "alb.ingress.kubernetes.io/security-groups"
	subnetsKey                    = "alb.ingress.kubernetes.io/subnets"
	successCodesKey               = "alb.ingress.kubernetes.io/successCodes"
	tagsKey                       = "alb.ingress.kubernetes.io/tags"
	ignoreHostHeader              = "alb.ingress.kubernetes.io/ignore-host-header"
	targetGroupAttributesKey      = "alb.ingress.kubernetes.io/target-group-attributes"
	clusterTagKey                 = "tag:kubernetes.io/cluster"
	clusterTagValue               = "shared"
	albRoleTagKey                 = "tag:kubernetes.io/role/alb-ingress"
	albManagedSubnetsCacheKey     = "alb-managed-subnets"
	attributesKey                 = "alb.ingress.kubernetes.io/attributes"
)

// Annotations contains all of the annotation configuration for an ingress
type Annotations struct {
	BackendProtocol            *string
	CertificateArn             *string
	ConnectionIdleTimeout      int64
	WafAclId                   *string
	HealthcheckIntervalSeconds *int64
	HealthcheckPath            *string
	HealthcheckPort            *string
	HealthcheckProtocol        *string
	HealthcheckTimeoutSeconds  *int64
	HealthyThresholdCount      *int64
	UnhealthyThresholdCount    *int64
	InboundCidrs               util.Cidrs
	Ports                      []PortData
	Scheme                     *string
	IpAddressType              *string
	SecurityGroups             util.AWSStringSlice
	Subnets                    util.Subnets
	SuccessCodes               *string
	Tags                       []*elbv2.Tag
	IgnoreHostHeader           *bool
<<<<<<< HEAD
	SslPolicy                  *string
=======
	TargetGroupAttributes      albelbv2.TargetGroupAttributes
>>>>>>> 0f2cf96a
	VPCID                      *string
	Attributes                 []*elbv2.LoadBalancerAttribute
}

type PortData struct {
	Port   int64
	Scheme string
}

type AnnotationFactory interface {
	ParseAnnotations(ingress *extensions.Ingress) (*Annotations, error)
}

type ValidatingAnnotationFactory struct {
	validator Validator
}

func NewValidatingAnnotationFactory(validator Validator) ValidatingAnnotationFactory {
	return ValidatingAnnotationFactory{validator: validator}
}

// ParseAnnotations validates and loads all the annotations provided into the Annotations struct.
// If there is an issue with an annotation, an error is returned. In the case of an error, the
// annotations are also cached, meaning there will be no reattempt to parse annotations until the
// cache expires or the value(s) change.
func (vf ValidatingAnnotationFactory) ParseAnnotations(ingress *extensions.Ingress) (*Annotations, error) {
	annotations := ingress.Annotations
	ingressNamespace := ingress.Namespace
	ingressName := ingress.Name
	clusterName := ingress.ClusterName
	if annotations == nil {
		return nil, fmt.Errorf("Necessary annotations missing. Must include at least %s, %s, %s", subnetsKey, securityGroupsKey, schemeKey)
	}

	sortedAnnotations := util.SortedMap(annotations)
	cacheKey := "annotations " + log.Prettify(sortedAnnotations)

	if badAnnotations := cacheLookup(cacheKey); badAnnotations != nil {
		return nil, fmt.Errorf("%v (cache hit)", badAnnotations.Value().(error).Error())
	}

	a := new(Annotations)
	for _, err := range []error{
		a.setBackendProtocol(annotations),
		a.setConnectionIdleTimeout(annotations),
		a.setCertificateArn(annotations, vf.validator),
		a.setHealthcheckIntervalSeconds(annotations),
		a.setHealthcheckPath(annotations),
		a.setHealthcheckPort(annotations),
		a.setHealthcheckProtocol(annotations),
		a.setHealthcheckTimeoutSeconds(annotations),
		a.setHealthyThresholdCount(annotations),
		a.setUnhealthyThresholdCount(annotations),
		a.setInboundCidrs(annotations, vf.validator),
		a.setPorts(annotations),
		a.setScheme(annotations, ingressNamespace, ingressName, vf.validator),
		a.setIpAddressType(annotations),
		a.setSecurityGroups(annotations, vf.validator),
		a.setSubnets(annotations, clusterName, vf.validator),
		a.setSuccessCodes(annotations),
		a.setTags(annotations),
		a.setIgnoreHostHeader(annotations),
		a.setWafAclId(annotations, vf.validator),
		a.setAttributes(annotations),
<<<<<<< HEAD
		a.setSslPolicy(annotations),
=======
		a.setTargetGroupAttributes(annotations),
>>>>>>> 0f2cf96a
	} {
		if err != nil {
			cache.Set(cacheKey, err, 1*time.Hour)
			return nil, err
		}
	}
	return a, nil
}

func (a *Annotations) setAttributes(annotations map[string]string) error {
	var attrs []*elbv2.LoadBalancerAttribute
	var badAttrs []string
	rawAttrs := util.NewAWSStringSlice(annotations[attributesKey])

	for _, rawAttr := range rawAttrs {
		parts := strings.Split(*rawAttr, "=")
		switch {
		case *rawAttr == "":
			continue
		case len(parts) != 2:
			badAttrs = append(badAttrs, *rawAttr)
			continue
		}
		attrs = append(attrs, &elbv2.LoadBalancerAttribute{
			Key:   aws.String(parts[0]),
			Value: aws.String(parts[1]),
		})
	}
	a.Attributes = attrs

	if len(badAttrs) > 0 {
		return fmt.Errorf("Unable to parse `%s` into Key=Value pair(s)", strings.Join(badAttrs, ", "))
	}
	return nil
}

func (a *Annotations) setBackendProtocol(annotations map[string]string) error {
	if annotations[backendProtocolKey] == "" {
		a.BackendProtocol = aws.String("HTTP")
	} else {
		a.BackendProtocol = aws.String(annotations[backendProtocolKey])
	}
	return nil
}

func (a *Annotations) setCertificateArn(annotations map[string]string, validator Validator) error {
	if cert, ok := annotations[certificateArnKey]; ok {
		a.CertificateArn = aws.String(cert)
		if c := cacheLookup(cert); c == nil || c.Expired() {
			if err := validator.ValidateCertARN(a); err != nil {
				return err
			}
			cache.Set(cert, "success", 30*time.Minute)
		}
	}
	return nil
}

func (a *Annotations) setConnectionIdleTimeout(annotations map[string]string) error {
	i, err := strconv.ParseInt(annotations[connectionIdleTimeoutKey], 10, 64)
	if err != nil {
		if annotations[connectionIdleTimeoutKey] != "" {
			return err
		}
		return nil
	}
	// aws only accepts a range of 1-3600 seconds
	if i < 1 || i > 3600 {
		return fmt.Errorf("Invalid connection idle timeout provided must be within 1-3600 seconds. Was: %d", i)
	}
	a.ConnectionIdleTimeout = i
	return nil
}

func (a *Annotations) setHealthcheckIntervalSeconds(annotations map[string]string) error {
	i, err := strconv.ParseInt(annotations[healthcheckIntervalSecondsKey], 10, 64)
	if err != nil {
		if annotations[healthcheckIntervalSecondsKey] != "" {
			return err
		}
		a.HealthcheckIntervalSeconds = aws.Int64(15)
		return nil
	}
	a.HealthcheckIntervalSeconds = &i
	return nil
}

func (a *Annotations) setHealthcheckPath(annotations map[string]string) error {
	switch {
	case annotations[healthcheckPathKey] == "":
		a.HealthcheckPath = aws.String("/")
		return nil
	}
	a.HealthcheckPath = aws.String(annotations[healthcheckPathKey])
	return nil
}

func (a *Annotations) setHealthcheckPort(annotations map[string]string) error {
	switch {
	case annotations[healthcheckPortKey] == "":
		a.HealthcheckPort = aws.String("traffic-port")
		return nil
	}
	a.HealthcheckPort = aws.String(annotations[healthcheckPortKey])
	return nil
}

func (a *Annotations) setHealthcheckProtocol(annotations map[string]string) error {
	if annotations[healthcheckProtocolKey] != "" {
		a.HealthcheckProtocol = aws.String(annotations[healthcheckProtocolKey])
	}
	return nil
}

func (a *Annotations) setHealthcheckTimeoutSeconds(annotations map[string]string) error {
	i, err := strconv.ParseInt(annotations[healthcheckTimeoutSecondsKey], 10, 64)
	if err != nil {
		if annotations[healthcheckTimeoutSecondsKey] != "" {
			return err
		}
		a.HealthcheckTimeoutSeconds = aws.Int64(5)
		return nil
	}
	// If interval is set at our above timeout, AWS will reject targetgroup creation
	if i >= *a.HealthcheckIntervalSeconds {
		return fmt.Errorf("Healthcheck timeout must be less than healthcheck interval. Timeout was: %d. Interval was %d.",
			i, *a.HealthcheckIntervalSeconds)
	}
	a.HealthcheckTimeoutSeconds = &i
	return nil
}

func (a *Annotations) setHealthyThresholdCount(annotations map[string]string) error {
	i, err := strconv.ParseInt(annotations[healthyThresholdCountKey], 10, 64)
	if err != nil {
		if annotations[healthyThresholdCountKey] != "" {
			return err
		}
		a.HealthyThresholdCount = aws.Int64(2)
		return nil
	}
	a.HealthyThresholdCount = &i
	return nil
}

func (a *Annotations) setUnhealthyThresholdCount(annotations map[string]string) error {
	i, err := strconv.ParseInt(annotations[unhealthyThresholdCountKey], 10, 64)
	if err != nil {
		if annotations[unhealthyThresholdCountKey] != "" {
			return err
		}
		a.UnhealthyThresholdCount = aws.Int64(2)
		return nil
	}
	a.UnhealthyThresholdCount = &i
	return nil
}

// parsePorts takes a JSON array describing what ports and protocols should be used. When the JSON
// is empty, implying the annotation was not present, desired ports are set to the default. The
// default port value is 80 when a certArn is not present and 443 when it is.
func (a *Annotations) setPorts(annotations map[string]string) error {
	lps := []PortData{}
	// If port data is empty, default to port 80 or 443 contingent on whether a certArn was specified.
	if annotations[portKey] == "" {
		switch annotations[certificateArnKey] {
		case "":
			lps = append(lps, PortData{int64(80), "HTTP"})
		default:
			lps = append(lps, PortData{int64(443), "HTTPS"})
		}
		a.Ports = lps
		return nil
	}

	// Container to hold json in structured format after unmarshaling.
	c := []map[string]int64{}
	err := json.Unmarshal([]byte(annotations[portKey]), &c)
	if err != nil {
		return fmt.Errorf("%s JSON structure was invalid. %s", portKey, err.Error())
	}

	// Iterate over listeners in list. Validate port and protcol are correct, then inject them into
	// the list of ListenerPorts.
	for _, l := range c {
		for k, v := range l {
			// Verify port value is valid for ALB.
			// ALBS (from AWS): Ports need to be a number between 1 and 65535
			if v < 1 || v > 65535 {
				return fmt.Errorf("Invalid port provided. Must be between 1 and 65535. It was %d", v)
			}
			switch {
			case k == "HTTP":
				lps = append(lps, PortData{v, k})
			case k == "HTTPS":
				lps = append(lps, PortData{v, k})
			default:
				return fmt.Errorf("Invalid protocol provided. Must be HTTP or HTTPS and in order to use HTTPS you must have specified a certificate ARN")
			}
		}
	}

	a.Ports = lps
	return nil
}

func (a *Annotations) setInboundCidrs(annotations map[string]string, validator Validator) error {
	for _, inboundCidr := range util.NewAWSStringSlice(annotations[inboundCidrsKey]) {
		a.InboundCidrs = append(a.InboundCidrs, inboundCidr)
		if err := validator.ValidateInboundCidrs(a); err != nil {
			return err
		}
	}

	return nil
}

func (a *Annotations) setScheme(annotations map[string]string, ingressNamespace, ingressName string, validator Validator) error {
	switch {
	case annotations[schemeKey] == "":
		return fmt.Errorf(`Necessary annotations missing. Must include %s`, schemeKey)
	case annotations[schemeKey] != "internal" && annotations[schemeKey] != "internet-facing":
		return fmt.Errorf("ALB Scheme [%v] must be either `internal` or `internet-facing`", annotations[schemeKey])
	}
	a.Scheme = aws.String(annotations[schemeKey])
	cacheKey := fmt.Sprintf("scheme-%v-%s-%s-%s", config.RestrictScheme, config.RestrictSchemeNamespace, ingressNamespace, ingressName)
	if item := cacheLookup(cacheKey); item != nil {
		return nil
	}
	isValid := validator.ValidateScheme(a, ingressNamespace, ingressName)
	if !isValid {
		return fmt.Errorf("ALB scheme internet-facing not permitted for namespace/ingress: %s/%s", ingressNamespace, ingressName)
	}
	// only cache successes.
	// failures, returned as errors, will be cached up the stack in ParseAnnotations, the caller of this func.
	cache.Set(cacheKey, isValid, time.Minute*10)
	return nil
}

func (a *Annotations) setIpAddressType(annotations map[string]string) error {
	switch {
	case annotations[ipAddressTypeKey] == "":
		a.IpAddressType = aws.String("ipv4")
		return nil
	case annotations[ipAddressTypeKey] != "ipv4" && annotations[ipAddressTypeKey] != "dualstack":
		return fmt.Errorf("ALB IP Address Type [%v] must be either `ipv4` or `dualstack`", annotations[ipAddressTypeKey])
	}
	a.IpAddressType = aws.String(annotations[ipAddressTypeKey])
	return nil
}

func (a *Annotations) setSecurityGroups(annotations map[string]string, validator Validator) error {
	// no security groups specified means controller should manage them, if so return and sg will be
	// created and managed during reconcile.
	if _, ok := annotations[securityGroupsKey]; !ok {
		return nil
	}
	var names []*string

	for _, sg := range util.NewAWSStringSlice(annotations[securityGroupsKey]) {
		if strings.HasPrefix(*sg, "sg-") {
			a.SecurityGroups = append(a.SecurityGroups, sg)
			continue
		}

		item := cacheLookup(*sg)
		if item != nil {
			for i := range item.Value().([]string) {
				albprom.AWSCache.With(prometheus.Labels{"cache": "securitygroups", "action": "hit"}).Add(float64(1))
				a.SecurityGroups = append(a.SecurityGroups, &item.Value().([]string)[i])
			}
			continue
		}

		albprom.AWSCache.With(prometheus.Labels{"cache": "securitygroups", "action": "miss"}).Add(float64(1))
		names = append(names, sg)
	}

	if len(names) > 0 {
		var vpcIds []*string
		vpcId, err := albec2.EC2svc.GetVPCID()
		if err != nil {
			return err
		}
		vpcIds = append(vpcIds, vpcId)
		in := &ec2.DescribeSecurityGroupsInput{Filters: []*ec2.Filter{
			{
				Name:   aws.String("tag:Name"),
				Values: names,
			},
			{
				Name:   aws.String("vpc-id"),
				Values: vpcIds,
			},
		}}

		describeSecurityGroupsOutput, err := albec2.EC2svc.DescribeSecurityGroups(in)
		if err != nil {
			return fmt.Errorf("Unable to fetch security groups %v: %v", in.Filters, err)
		}

		for _, sg := range describeSecurityGroupsOutput.SecurityGroups {
			value, ok := util.EC2Tags(sg.Tags).Get("Name")
			if ok {
				if item := cacheLookup(value); item != nil {
					nv := append(item.Value().([]string), *sg.GroupId)
					cache.Set(value, nv, time.Minute*60)
				} else {
					sgIds := []string{*sg.GroupId}
					cache.Set(value, sgIds, time.Minute*60)
				}
				a.SecurityGroups = append(a.SecurityGroups, sg.GroupId)
			}
		}
	}

	sort.Sort(a.SecurityGroups)
	if len(a.SecurityGroups) == 0 {
		return fmt.Errorf("unable to resolve any security groups from annotation containing: [%s]", annotations[securityGroupsKey])
	}

	if c := cacheLookup(*a.SecurityGroups.Hash()); c == nil || c.Expired() {
		if err := validator.ValidateSecurityGroups(a); err != nil {
			return err
		}
		cache.Set(*a.SecurityGroups.Hash(), "success", 30*time.Minute)
	}

	return nil
}

func (a *Annotations) setSubnets(annotations map[string]string, clusterName string, validator Validator) error {
	var names []*string
	var out util.AWSStringSlice

	// if the subnet annotation isn't specified, lookup appropriate subnets to use
	if annotations[subnetsKey] == "" {

		// check to see if subnets already exist in cache, if so return those
		item := cacheLookup(albManagedSubnetsCacheKey)
		if item != nil {
			albprom.AWSCache.With(prometheus.Labels{"cache": "subnets", "action": "hit"}).Add(float64(1))
			a.Subnets = item.Value().(util.Subnets)
			return nil
		}
		albprom.AWSCache.With(prometheus.Labels{"cache": "subnets", "action": "miss"}).Add(float64(1))

		in := &ec2.DescribeSubnetsInput{Filters: []*ec2.Filter{
			{
				Name:   aws.String(fmt.Sprintf("%s/%s", clusterTagKey, clusterName)),
				Values: []*string{aws.String(clusterTagValue)},
			},
			{
				Name:   aws.String(albRoleTagKey),
				Values: []*string{},
			},
		}}
		o, err := albec2.EC2svc.DescribeSubnets(in)
		if err != nil {
			return fmt.Errorf("Unable to fetch subnets %v: %v", in.Filters, err)
		}

		useableSubnets := []*ec2.Subnet{}
		for _, subnet := range o.Subnets {
			if subnetIsUsable(subnet, useableSubnets) {
				useableSubnets = append(useableSubnets, subnet)
				out = append(out, subnet.SubnetId)
			}
		}

		if len(useableSubnets) < 2 {
			return fmt.Errorf("Retrieval of subnets failed to resolve 2 qualified subnets. Subnets must "+
				"contain the %s/%s tag with a value of %s and the %s tag signifying it should be used for ALBs "+
				"Additionally, there must be at least 2 subnets with unique availability zones as required by "+
				"ALBs. Either tag subnets to meet this requirement or use the subnets annotation on the "+
				"ingress resource to explicitly call out what subnets to use for ALB creation. The subnets "+
				"that did resolve were %v.", clusterTagKey, clusterName, clusterTagValue, albRoleTagKey,
				awsutil.Prettify(useableSubnets))
		}
		sort.Sort(out)
		a.Subnets = util.Subnets(out)
		cache.Set(albManagedSubnetsCacheKey, a.Subnets, time.Minute*60)
		return nil
	}

	for _, subnet := range util.NewAWSStringSlice(annotations[subnetsKey]) {
		if strings.HasPrefix(*subnet, "subnet-") {
			out = append(out, subnet)
			continue
		}

		item := cacheLookup(*subnet)
		if item != nil {
			for i := range item.Value().([]string) {
				albprom.AWSCache.With(prometheus.Labels{"cache": "subnets", "action": "hit"}).Add(float64(1))
				out = append(out, &item.Value().([]string)[i])
			}
			continue
		}
		albprom.AWSCache.With(prometheus.Labels{"cache": "subnets", "action": "miss"}).Add(float64(1))

		names = append(names, subnet)
	}

	if len(names) > 0 {
		var vpcIds []*string
		vpcId, err := albec2.EC2svc.GetVPCID()
		if err != nil {
			return err
		}
		vpcIds = append(vpcIds, vpcId)
		in := &ec2.DescribeSubnetsInput{Filters: []*ec2.Filter{
			{
				Name:   aws.String("tag:Name"),
				Values: names,
			},
			{
				Name:   aws.String("vpc-id"),
				Values: vpcIds,
			},
		}}

		describeSubnetsOutput, err := albec2.EC2svc.DescribeSubnets(in)
		if err != nil {
			return fmt.Errorf("Unable to fetch subnets %v: %v", in.Filters, err)
		}

		for _, subnet := range describeSubnetsOutput.Subnets {
			value, ok := util.EC2Tags(subnet.Tags).Get("Name")
			if ok {
				if item := cacheLookup(value); item != nil {
					nv := append(item.Value().([]string), *subnet.SubnetId)
					cache.Set(value, nv, time.Minute*60)
				} else {
					subnetIds := []string{*subnet.SubnetId}
					cache.Set(value, subnetIds, time.Minute*60)
				}
				out = append(out, subnet.SubnetId)
			}
		}
	}

	sort.Sort(out)
	if len(out) == 0 {
		return fmt.Errorf("unable to resolve any subnets from: %s", annotations[subnetsKey])
	}

	a.Subnets = util.Subnets(out)

	// Validate subnets
	if c := cacheLookup(a.Subnets.String()); c == nil || c.Expired() {
		if err := validator.ResolveVPCValidateSubnets(a); err != nil {
			return err
		}
		cache.Set(a.Subnets.String(), "success", 30*time.Minute)
	}

	return nil
}

// subnetIsUsable determines if the subnet shares the same availablity zone as a subnet in the
// existing list. If it does, false is returned as you cannot have albs provisioned to 2 subnets in
// the same availability zone.
func subnetIsUsable(new *ec2.Subnet, existing []*ec2.Subnet) bool {
	for _, subnet := range existing {
		if *new.AvailabilityZone == *subnet.AvailabilityZone {
			return false
		}
	}
	return true
}

func (a *Annotations) setSuccessCodes(annotations map[string]string) error {
	if annotations[successCodesKey] == "" {
		a.SuccessCodes = aws.String("200")
	} else {
		a.SuccessCodes = aws.String(annotations[successCodesKey])
	}
	return nil
}

func (a *Annotations) setTags(annotations map[string]string) error {
	var tags []*elbv2.Tag
	var badTags []string
	rawTags := util.NewAWSStringSlice(annotations[tagsKey])

	for _, rawTag := range rawTags {
		parts := strings.Split(*rawTag, "=")
		switch {
		case *rawTag == "":
			continue
		case len(parts) < 2:
			badTags = append(badTags, *rawTag)
			continue
		}
		tags = append(tags, &elbv2.Tag{
			Key:   aws.String(parts[0]),
			Value: aws.String(parts[1]),
		})
	}
	a.Tags = tags

	if len(badTags) > 0 {
		return fmt.Errorf("Unable to parse `%s` into Key=Value pair(s)", strings.Join(badTags, ", "))
	}
	return nil
}
func (a *Annotations) setTargetGroupAttributes(annotations map[string]string) error {
	var badAttrs []string
	rawAttrs := util.NewAWSStringSlice(annotations[targetGroupAttributesKey])

	a.TargetGroupAttributes.Set("deregistration_delay.timeout_seconds", "300")
	a.TargetGroupAttributes.Set("slow_start.duration_seconds", "0")
	a.TargetGroupAttributes.Set("stickiness.enabled", "false")
	a.TargetGroupAttributes.Set("stickiness.lb_cookie.duration_seconds", "86400")
	a.TargetGroupAttributes.Set("stickiness.type", "lb_cookie")

	for _, rawAttr := range rawAttrs {
		parts := strings.Split(*rawAttr, "=")
		switch {
		case *rawAttr == "":
			continue
		case len(parts) != 2:
			badAttrs = append(badAttrs, *rawAttr)
			continue
		}
		a.TargetGroupAttributes.Set(parts[0], parts[1])
	}

	if len(badAttrs) > 0 {
		return fmt.Errorf("Unable to parse `%s` into Key=Value pair(s)", strings.Join(badAttrs, ", "))
	}

	return nil
}

func (a *Annotations) setIgnoreHostHeader(annotations map[string]string) error {
	if ihh, err := strconv.ParseBool(annotations[ignoreHostHeader]); err == nil {
		a.IgnoreHostHeader = aws.Bool(ihh)
	} else {
		a.IgnoreHostHeader = aws.Bool(false)
	}
	return nil
}

func (a *Annotations) setWafAclId(annotations map[string]string, validator Validator) error {
	if waf_acl_id, ok := annotations[wafAclIdKey]; ok {
		a.WafAclId = aws.String(waf_acl_id)
		if c := cacheLookup(waf_acl_id); c == nil || c.Expired() {
			if err := validator.ValidateWafAclId(a); err != nil {
				cache.Set(waf_acl_id, "error", 1*time.Hour)
				return err
			}
			cache.Set(waf_acl_id, "success", 30*time.Minute)
		}
	}
	return nil
}

func (a *Annotations) setSslPolicy(annotations map[string]string, validator Validator) error {
	if sslPolicy, ok := annotations[sslPolicyKey]; ok {
		a.SslPolicy = aws.String(sslPolicy)
		if err := validator.ValidateSslPolicy(a); err != nil {
			return err
		}
	}
	return nil
}

func cacheLookup(key string) *ccache.Item {
	i := cache.Get(key)
	if i == nil || i.Expired() {
		return nil
	}
	return i
}<|MERGE_RESOLUTION|>--- conflicted
+++ resolved
@@ -77,11 +77,8 @@
 	SuccessCodes               *string
 	Tags                       []*elbv2.Tag
 	IgnoreHostHeader           *bool
-<<<<<<< HEAD
+	TargetGroupAttributes      albelbv2.TargetGroupAttributes
 	SslPolicy                  *string
-=======
-	TargetGroupAttributes      albelbv2.TargetGroupAttributes
->>>>>>> 0f2cf96a
 	VPCID                      *string
 	Attributes                 []*elbv2.LoadBalancerAttribute
 }
@@ -146,11 +143,8 @@
 		a.setIgnoreHostHeader(annotations),
 		a.setWafAclId(annotations, vf.validator),
 		a.setAttributes(annotations),
-<<<<<<< HEAD
+		a.setTargetGroupAttributes(annotations),
 		a.setSslPolicy(annotations),
-=======
-		a.setTargetGroupAttributes(annotations),
->>>>>>> 0f2cf96a
 	} {
 		if err != nil {
 			cache.Set(cacheKey, err, 1*time.Hour)
