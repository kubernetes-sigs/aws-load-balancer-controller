# Default values for aws-load-balancer-controller.
# This is a YAML-formatted file.
# Declare variables to be passed into your templates.

replicaCount: 2

image:
  repository: public.ecr.aws/eks/aws-load-balancer-controller
  tag: v2.4.5
  pullPolicy: IfNotPresent

imagePullSecrets: []
nameOverride: ""
fullnameOverride: ""

serviceAccount:
  # Specifies whether a service account should be created
  create: true
  # Annotations to add to the service account
  annotations: {}
  # The name of the service account to use.
  # If not set and create is true, a name is generated using the fullname template
  name:
  # Automount API credentials for a Service Account.
  automountServiceAccountToken: true
  # List of image pull secrets to add to the Service Account.
  imagePullSecrets:
    # - name: docker

rbac:
  # Specifies whether rbac resources should be created
  create: true

podSecurityContext:
  fsGroup: 65534

securityContext:
  # capabilities:
  #   drop:
  #   - ALL
  readOnlyRootFilesystem: true
  runAsNonRoot: true
  allowPrivilegeEscalation: false

# Time period for the controller pod to do a graceful shutdown
terminationGracePeriodSeconds: 10

resources: {}
  # We usually recommend not to specify default resources and to leave this as a conscious
  # choice for the user. This also increases chances charts run on environments with little
  # resources, such as Minikube. If you do want to specify resources, uncomment the following
  # lines, adjust them as necessary, and remove the curly braces after 'resources:'.
  # limits:
  #   cpu: 100m
  #   memory: 128Mi
  # requests:
  #   cpu: 100m
  #   memory: 128Mi

# priorityClassName specifies the PriorityClass to indicate the importance of controller pods
# ref: https://kubernetes.io/docs/concepts/configuration/pod-priority-preemption/#priorityclass
priorityClassName: system-cluster-critical

nodeSelector: {}

tolerations: []

# affinity specifies a custom affinity for the controller pods
affinity: {}

# configureDefaultAffinity specifies whether to configure a default affinity for the controller pods to prevent
# co-location on the same node. This will get ignored if you specify a custom affinity configuration.
configureDefaultAffinity: true

# topologySpreadConstraints is a stable feature of k8s v1.19 which provides the ability to
# control how Pods are spread across your cluster among failure-domains such as regions, zones,
# nodes, and other user-defined topology domains.
#
# more details here: https://kubernetes.io/docs/concepts/workloads/pods/pod-topology-spread-constraints/
topologySpreadConstraints: {}

updateStrategy: {}
  # type: RollingUpdate
  # rollingUpdate:
  #   maxSurge: 1
  #   maxUnavailable: 1

# serviceAnnotations contains annotations to be added to the provisioned webhook service resource
serviceAnnotations: {}

# deploymentAnnotations contains annotations for the controller deployment
deploymentAnnotations: {}

podAnnotations: {}

podLabels: {}

# additionalLabels -- Labels to add to each object of the chart.
additionalLabels: {}

# Enable cert-manager
enableCertManager: false

# The name of the Kubernetes cluster. A non-empty value is required
clusterName:

# cluster contains configurations specific to the kubernetes cluster
cluster:
    # Cluster DNS domain (required for requesting TLS certificates)
    dnsDomain: cluster.local

# The ingress class this controller will satisfy. If not specified, controller will match all
# ingresses without ingress class annotation and ingresses of type alb
ingressClass: alb

# ingressClassParams specify the IngressCLassParams that enforce settings for a set of Ingresses when using with ingress Controller.
ingressClassParams:
  create: true
  # The name of ingressClassParams resource will be referred in ingressClass
  name:
  spec: {}
    # You always can set specifications in `helm install` command through `--set` or `--set-string`
    # If you do want to specify specifications in values.yaml, uncomment the following
    # lines, adjust them as necessary, and remove the curly braces after 'spec:'.
    # namespaceSelector:
    #   matchLabels:
    # group:
    # scheme:
    # ipAddressType:
    # tags:

# To use IngressClass resource instead of annotation, before you need to install the IngressClass resource pointing to controller.
# If specified as true, the IngressClass resource will be created.
createIngressClassResource: true

# The AWS region for the kubernetes cluster. Set to use KIAM or kube2iam for example.
region:

# The VPC ID for the Kubernetes cluster. Set this manually when your pods are unable to use the metadata service to determine this automatically
vpcId:

# Custom AWS API Endpoints (serviceID1=URL1,serviceID2=URL2)
awsApiEndpoints:

# awsApiThrottle specifies custom AWS API throttle settings (serviceID1:operationRegex1=rate:burst,serviceID2:operationRegex2=rate:burst)
# example: --set awsApiThrottle="{Elastic Load Balancing v2:RegisterTargets|DeregisterTargets=4:20,Elastic Load Balancing v2:.*=10:40}"
awsApiThrottle:

# Maximum retries for AWS APIs (default 10)
awsMaxRetries:




# If enabled, targetHealth readiness gate will get injected to the pod spec for the matching endpoint pods (default true)
enablePodReadinessGateInject:

# Enable Shield addon for ALB (default true)
enableShield:

# Enable WAF addon for ALB (default true)
enableWaf:

# Enable WAF V2 addon for ALB (default true)
enableWafv2:

# Maximum number of concurrently running reconcile loops for ingress (default 3)
ingressMaxConcurrentReconciles:

# Set the controller log level - info(default), debug (default "info")
logLevel:

# The address the metric endpoint binds to. (default ":8080")
metricsBindAddr: ""

# The TCP port the Webhook server binds to. (default 9443)
webhookBindPort:

# webhookTLS specifies TLS cert/key for the webhook
webhookTLS:
  caCert:
  cert:
  key:

# array of namespace selectors for the webhook
webhookNamespaceSelectors:
# - key: elbv2.k8s.aws/pod-readiness-gate-inject
#   operator: In
#   values:
#   - enabled

# keepTLSSecret specifies whether to reuse existing TLS secret for chart upgrade
keepTLSSecret: true

# Maximum number of concurrently running reconcile loops for service (default 3)
serviceMaxConcurrentReconciles:

# Maximum number of concurrently running reconcile loops for targetGroupBinding
targetgroupbindingMaxConcurrentReconciles:

# Maximum duration of exponential backoff for targetGroupBinding reconcile failures
targetgroupbindingMaxExponentialBackoffDelay:

# Period at which the controller forces the repopulation of its local object stores. (default 1h0m0s)
syncPeriod:

# Namespace the controller watches for updates to Kubernetes objects, If empty, all namespaces are watched.
watchNamespace:

# disableIngressClassAnnotation disables the usage of kubernetes.io/ingress.class annotation, false by default
disableIngressClassAnnotation:

# disableIngressGroupNameAnnotation disables the usage of alb.ingress.kubernetes.io/group.name annotation, false by default
disableIngressGroupNameAnnotation:

# defaultSSLPolicy specifies the default SSL policy to use for TLS/HTTPS listeners
defaultSSLPolicy:

# Liveness probe configuration for the controller
livenessProbe:
  failureThreshold: 2
  httpGet:
    path: /healthz
    port: 61779
    scheme: HTTP
  initialDelaySeconds: 30
  timeoutSeconds: 10

# Environment variables to set for aws-load-balancer-controller pod.
# We strongly discourage programming access credentials in the controller environment. You should setup IRSA or
# comparable solutions like kube2iam, kiam etc instead.
env:
  # ENV_1: ""
  # ENV_2: ""

# Specifies if aws-load-balancer-controller should be started in hostNetwork mode.
#
# This is required if using a custom CNI where the managed control plane nodes are unable to initiate
# network connections to the pods, for example using Calico CNI plugin on EKS. This is not required or
# recommended if using the Amazon VPC CNI plugin.
hostNetwork: false

# Specifies the dnsPolicy that should be used for pods in the deployment
#
# This may need to be used to be changed given certain conditions. For instance, if one uses the cilium CNI
# with certain settings, one may need to set `hostNetwork: true` and webhooks won't work unless `dnsPolicy`
# is set to `ClusterFirstWithHostNet`. See https://kubernetes.io/docs/concepts/services-networking/dns-pod-service/#pod-s-dns-policy
dnsPolicy:

# extraVolumeMounts are the additional volume mounts. This enables setting up IRSA on non-EKS Kubernetes cluster
extraVolumeMounts:
  # - name: aws-iam-token
  #   mountPath: /var/run/secrets/eks.amazonaws.com/serviceaccount
  #   readOnly: true

# extraVolumes for the extraVolumeMounts. Useful to mount a projected service account token for example.
extraVolumes:
  # - name: aws-iam-token
  #   projected:
  #     defaultMode: 420
  #     sources:
  #     - serviceAccountToken:
  #         audience: sts.amazonaws.com
  #         expirationSeconds: 86400
  #         path: token

# defaultTags are the tags to apply to all AWS resources managed by this controller
defaultTags: {}
  # default_tag1: value1
  # default_tag2: value2

# podDisruptionBudget specifies the disruption budget for the controller pods.
# Disruption budget will be configured only when the replicaCount is greater than 1
podDisruptionBudget: {}
#  maxUnavailable: 1

# externalManagedTags is the list of tag keys on AWS resources that will be managed externally
externalManagedTags: []

# enableEndpointSlices enables k8s EndpointSlices for IP targets instead of Endpoints (default false)
enableEndpointSlices:

# enableBackendSecurityGroup enables shared security group for backend traffic (default true)
enableBackendSecurityGroup:

# backendSecurityGroup specifies backend security group id (default controller auto create backend security group)
backendSecurityGroup:

# disableRestrictedSecurityGroupRules specifies whether to disable creating port-range restricted security group rules for traffic
disableRestrictedSecurityGroupRules:

# controllerConfig specifies controller configuration
controllerConfig:
  # featureGates set of key: value pairs that describe AWS load balance controller features
  featureGates: {}
  #  ServiceTypeLoadBalancerOnly: true
  #  EndpointsFailOpen: true

# objectSelector for webhook
objectSelector:
  matchExpressions:
  # - key: <key>
  #   operator: <operator>
  #   values:
  #   - <value>
  matchLabels:
  #   key: value

serviceMonitor:
  # Specifies whether a service monitor should be created
  enabled: false
  # Labels to add to the service account
  additionalLabels: {}
  # Prometheus scrape interval
  interval: 1m
  # Namespace to create the service monitor in
  namespace:

# clusterSecretsPermissions lets you configure RBAC permissions for secret resources
# Access to secrets resource is required only if you use the OIDC feature, and instead of
# enabling access to all secrets, we recommend configuring namespaced role/rolebinding.
# This option is for backwards compatibility only, and will potentially be deprecated in future.
clusterSecretsPermissions:
  # allowAllSecrets allows the controller to access all secrets in the cluster.
  # This is to get backwards compatible behavior, but *NOT* recommended for security reasons
  allowAllSecrets: false

<<<<<<< HEAD
networkPolicy:
  # Specifies whether network policies should be created
  # By default the following connectivity is opened:
  # - ingress/egress other aws-load-balancer-controller pods with matching selector labels
  # - ingress to pods on .Values.webhookBindPort
  enabled: false
  # annotations adds annotations to the created NetworkPolicy resource
  annotations: {}
  # egressRules allows the user to define additional egress network policy rules beyond the default
  # - should be formatted as defined in https://kubernetes.io/docs/concepts/services-networking/network-policies/
  egressRules: []
  # ingressRules allows the user to define additional ingress network policy rules beyond the default
  # - should be formatted as defined in https://kubernetes.io/docs/concepts/services-networking/network-policies/
  ingressRules: []
=======
# ingressClassConfig contains configurations specific to the ingress class
ingressClassConfig:
  default: false
>>>>>>> edeb4f1c
<|MERGE_RESOLUTION|>--- conflicted
+++ resolved
@@ -325,7 +325,6 @@
   # This is to get backwards compatible behavior, but *NOT* recommended for security reasons
   allowAllSecrets: false
 
-<<<<<<< HEAD
 networkPolicy:
   # Specifies whether network policies should be created
   # By default the following connectivity is opened:
@@ -339,9 +338,4 @@
   egressRules: []
   # ingressRules allows the user to define additional ingress network policy rules beyond the default
   # - should be formatted as defined in https://kubernetes.io/docs/concepts/services-networking/network-policies/
-  ingressRules: []
-=======
-# ingressClassConfig contains configurations specific to the ingress class
-ingressClassConfig:
-  default: false
->>>>>>> edeb4f1c
+  ingressRules: []