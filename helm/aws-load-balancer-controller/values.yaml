--- conflicted
+++ resolved
@@ -119,13 +119,10 @@
 certManager:
   duration:
   renewBefore:
-<<<<<<< HEAD
+  revisionHistoryLimit:
   # name of the existing issuer to use for certificate requests
   # when set, the controller will not create a self-signed issuer
   existingIssuerName:
-=======
-  revisionHistoryLimit:
->>>>>>> f4f53871
 
 # The name of the Kubernetes cluster. A non-empty value is required
 clusterName:
