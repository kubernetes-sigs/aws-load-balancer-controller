# Default values for aws-load-balancer-controller.
# This is a YAML-formatted file.
# Declare variables to be passed into your templates.

replicaCount: 2

revisionHistoryLimit: 10

image:
  repository: public.ecr.aws/eks/aws-load-balancer-controller
  tag: v2.13.4
  pullPolicy: IfNotPresent

runtimeClassName: ""
imagePullSecrets: []
nameOverride: ""
fullnameOverride: ""

# AWS LBC only has 1 main working pod, other pods are just standby
# the purpose of enable hpa is to survive load induced failure by the calls to the aws-load-balancer-webhook-service
# since the calls from kube-apiserver are sent round-robin to all replicas, and the failure policy on those webhooks is Fail
# if the pods become overloaded and do not respond within the timeout that could block the creation of pods, targetgroupbindings or ingresses
# Please keep in mind that the controller pods have `priorityClassName: system-cluster-critical`, enabling HPA may lead to the eviction of other low-priority pods in the node
autoscaling:
  enabled: false
  minReplicas: 1
  maxReplicas: 5
  targetCPUUtilizationPercentage: 80

serviceAccount:
  # Specifies whether a service account should be created
  create: true
  # Annotations to add to the service account
  annotations: {}
  # The name of the service account to use.
  # If not set and create is true, a name is generated using the fullname template
  name:
  # Automount API credentials for a Service Account.
  automountServiceAccountToken: true
  # List of image pull secrets to add to the Service Account.
  imagePullSecrets:
    # - name: docker

rbac:
  # Specifies whether rbac resources should be created
  create: true

podSecurityContext:
  fsGroup: 65534

securityContext:
  # capabilities:
  #   drop:
  #   - ALL
  readOnlyRootFilesystem: true
  runAsNonRoot: true
  allowPrivilegeEscalation: false

# Time period for the controller pod to do a graceful shutdown
terminationGracePeriodSeconds: 10

resources: {}
  # We usually recommend not to specify default resources and to leave this as a conscious
  # choice for the user. This also increases chances charts run on environments with little
  # resources, such as Minikube. If you do want to specify resources, uncomment the following
  # lines, adjust them as necessary, and remove the curly braces after 'resources:'.
  # limits:
  #   cpu: 100m
  #   memory: 128Mi
  # requests:
  #   cpu: 100m
  #   memory: 128Mi

# priorityClassName specifies the PriorityClass to indicate the importance of controller pods
# ref: https://kubernetes.io/docs/concepts/configuration/pod-priority-preemption/#priorityclass
priorityClassName: system-cluster-critical

nodeSelector: {}

tolerations: []

# affinity specifies a custom affinity for the controller pods
affinity: {}

# configureDefaultAffinity specifies whether to configure a default affinity for the controller pods to prevent
# co-location on the same node. This will get ignored if you specify a custom affinity configuration.
configureDefaultAffinity: true

# topologySpreadConstraints is a stable feature of k8s v1.19 which provides the ability to
# control how Pods are spread across your cluster among failure-domains such as regions, zones,
# nodes, and other user-defined topology domains.
#
# more details here: https://kubernetes.io/docs/concepts/workloads/pods/pod-topology-spread-constraints/
topologySpreadConstraints: []

updateStrategy: {}
  # type: RollingUpdate
  # rollingUpdate:
  #   maxSurge: 1
  #   maxUnavailable: 1

# serviceAnnotations contains annotations to be added to the provisioned webhook service resource
serviceAnnotations: {}

# deploymentAnnotations contains annotations for the controller deployment
deploymentAnnotations: {}

podAnnotations: {}

podLabels: {}

# additionalLabels -- Labels to add to each object of the chart.
additionalLabels: {}

# Enable cert-manager
enableCertManager: false

# Overrideable variables when enableCertManager is set to true
certManager:
  duration:
  renewBefore:
  revisionHistoryLimit:

# The name of the Kubernetes cluster. A non-empty value is required
clusterName:

# cluster contains configurations specific to the kubernetes cluster
cluster:
  # Cluster DNS domain (required for requesting TLS certificates)
  dnsDomain: cluster.local

# The ingress class this controller will satisfy. If not specified, controller will match all
# ingresses without ingress class annotation and ingresses of type alb
ingressClass: alb

# ingressClassParams specify the IngressCLassParams that enforce settings for a set of Ingresses when using with ingress Controller.
ingressClassParams:
  create: true
  # The name of ingressClassParams resource will be referred in ingressClass
  name:
  spec: {}
    # Due to dependency issue, the validation webhook ignores this particular ingressClassParams resource.
    # We recommend creating ingressClassParams resources separately after installing this chart and the
    # controller is functional.
    #
    # You can set the specifications in the `helm install` command through `--set` or `--set-string`
    # If you do want to specify in the values.yaml, uncomment the following
    # lines, adjust them as necessary, and remove the curly braces after 'spec:'
    #
    # namespaceSelector:
    #   matchLabels:
    # group:
    # scheme:
    # ipAddressType:
    # tags:
    # loadBalancerAttributes:
    # - key:
    #   value:

# To use IngressClass resource instead of annotation, before you need to install the IngressClass resource pointing to controller.
# If specified as true, the IngressClass resource will be created.
createIngressClassResource: true

# The AWS region for the kubernetes cluster. Set to use KIAM or kube2iam for example.
region:

# The VPC ID for the Kubernetes cluster. Set this manually when your pods are unable to use the metadata service to determine this automatically
vpcId:

# This is alternative to vpcId. Set this when your pods are unable to use the metadata service to determine VPC automatically.
vpcTags: {}
# Name: tagValue

# Custom AWS API Endpoints (serviceID1=URL1,serviceID2=URL2)
awsApiEndpoints:

# awsApiThrottle specifies custom AWS API throttle settings (serviceID1:operationRegex1=rate:burst,serviceID2:operationRegex2=rate:burst)
# example: --set awsApiThrottle="{Elastic Load Balancing v2:RegisterTargets|DeregisterTargets=4:20,Elastic Load Balancing v2:.*=10:40}"
awsApiThrottle:

# Maximum retries for AWS APIs (default 10)
awsMaxRetries:

# Default target type. Used as the default value of the "alb.ingress.kubernetes.io/target-type" and
# "service.beta.kubernetes.io/aws-load-balancer-nlb-target-type" annotations.
# Possible values are "ip" and "instance"
# The value "ip" should be used for ENI-based CNIs, such as the Amazon VPC CNI,
# Calico with encapsulation disabled, or Cilium with masquerading disabled.
# The value "instance" should be used for overlay-based CNIs, such as Calico in VXLAN or IPIP mode or
# Cilium with masquerading enabled.
defaultTargetType: instance

# If enabled, targetHealth readiness gate will get injected to the pod spec for the matching endpoint pods (default true)
enablePodReadinessGateInject:

# Enable Shield addon for ALB (default true)
enableShield:

# Enable WAF addon for ALB (default true)
enableWaf:

# Enable WAF V2 addon for ALB (default true)
enableWafv2:

# Maximum number of concurrently running reconcile loops for ingress (default 3)
ingressMaxConcurrentReconciles:

# Set the controller log level - info(default), debug (default "info")
logLevel:

# The address the metric endpoint binds to. (default ":8080")
metricsBindAddr: ""

webhookConfig:
  # disableIngressValidation disables the validation of resources of kind Ingress, false by default
  disableIngressValidation:

# The TCP port the Webhook server binds to. (default 9443)
webhookBindPort:

# webhookTLS specifies TLS cert/key for the webhook
webhookTLS:
  caCert:
  cert:
  key:

# array of namespace selectors for the pod mutator webhook
webhookNamespaceSelectors:
# - key: elbv2.k8s.aws/pod-readiness-gate-inject
#   operator: In
#   values:
#   - enabled

# keepTLSSecret specifies whether to reuse existing TLS secret for chart upgrade
keepTLSSecret: true

# Maximum number of concurrently running reconcile loops for service (default 3)
serviceMaxConcurrentReconciles:

# Maximum number of concurrently running reconcile loops for targetGroupBinding
targetgroupbindingMaxConcurrentReconciles:

# Maximum duration of exponential backoff for targetGroupBinding reconcile failures
targetgroupbindingMaxExponentialBackoffDelay:

# Interval at which the controller monitors the state of load balancer after creation for stabilization
lbStabilizationMonitorInterval:

# Period at which the controller forces the repopulation of its local object stores. (default 10h0m0s)
syncPeriod:

# Namespace the controller watches for updates to Kubernetes objects, If empty, all namespaces are watched.
watchNamespace:

# disableIngressClassAnnotation disables the usage of kubernetes.io/ingress.class annotation, false by default
disableIngressClassAnnotation:

# disableIngressGroupNameAnnotation disables the usage of alb.ingress.kubernetes.io/group.name annotation, false by default
disableIngressGroupNameAnnotation:

# tolerateNonExistentBackendService permits rules which specify backend services that don't exist, true by default (When enabled, it will return 503 error if backend service not exist)
tolerateNonExistentBackendService:

# tolerateNonExistentBackendAction permits rules which specify backend actions that don't exist, true by default (When enabled, it will return 503 error if backend action not exist)
tolerateNonExistentBackendAction:

# defaultSSLPolicy specifies the default SSL policy to use for TLS/HTTPS listeners
defaultSSLPolicy:

# Liveness probe configuration for the controller
livenessProbe:
  failureThreshold: 2
  httpGet:
    path: /healthz
    port: 61779
    scheme: HTTP
  initialDelaySeconds: 30
  timeoutSeconds: 10

# readiness probe configuration for the controller
readinessProbe:
  failureThreshold: 2
  httpGet:
    path: /readyz
    port: 61779
    scheme: HTTP
  successThreshold: 1
  initialDelaySeconds: 10
  timeoutSeconds: 10

# Environment variables to set for aws-load-balancer-controller pod.
# We strongly discourage programming access credentials in the controller environment. You should setup IRSA or
# comparable solutions like kube2iam, kiam etc instead.
env:
  # ENV_1: ""
  # ENV_2: ""

# Use Environment variables credentials from Secret (aws-secret) for aws-load-balancer-controller pod similarly as The EBS CSI Driver does.
# envSecretName: aws-secret

# Use envFrom to set environment variables from a Secret or ConfigMap
# envFrom:
#   - secretRef:
#       name: my-secret

# Specifies if aws-load-balancer-controller should be started in hostNetwork mode.
# This is required if using a custom CNI where the managed control plane nodes are unable to initiate
# network connections to the pods, for example using Calico CNI plugin on EKS. This is not required or
# recommended if using the Amazon VPC CNI plugin.
hostNetwork: false

# Specifies the dnsPolicy that should be used for pods in the deployment
#
# This may need to be used to be changed given certain conditions. For instance, if one uses the cilium CNI
# with certain settings, one may need to set `hostNetwork: true` and webhooks won't work unless `dnsPolicy`
# is set to `ClusterFirstWithHostNet`. See https://kubernetes.io/docs/concepts/services-networking/dns-pod-service/#pod-s-dns-policy
dnsPolicy:

# extraVolumeMounts are the additional volume mounts. This enables setting up IRSA on non-EKS Kubernetes cluster
extraVolumeMounts:
  # - name: aws-iam-token
  #   mountPath: /var/run/secrets/eks.amazonaws.com/serviceaccount
  #   readOnly: true

# extraVolumes for the extraVolumeMounts. Useful to mount a projected service account token for example.
extraVolumes:
  # - name: aws-iam-token
  #   projected:
  #     defaultMode: 420
  #     sources:
  #     - serviceAccountToken:
  #         audience: sts.amazonaws.com
  #         expirationSeconds: 86400
  #         path: token

# defaultTags are the tags to apply to all AWS resources managed by this controller
defaultTags: {}
  # default_tag1: value1
  # default_tag2: value2

# podDisruptionBudget specifies the disruption budget for the controller pods.
# Disruption budget will be configured only when the replicaCount is greater than 1
podDisruptionBudget: {}
#  maxUnavailable: 1

# externalManagedTags is the list of tag keys on AWS resources that will be managed externally
externalManagedTags: []

# enableEndpointSlices enables k8s EndpointSlices for IP targets instead of Endpoints (default false)
enableEndpointSlices:

# enableBackendSecurityGroup enables shared security group for backend traffic (default true)
enableBackendSecurityGroup:

# enableManageBackendSecurityGroupRules enables controller manages security group rules (default false)
enableManageBackendSecurityGroupRules:

# backendSecurityGroup specifies backend security group id (default controller auto create backend security group)
backendSecurityGroup:

# disableRestrictedSecurityGroupRules specifies whether to disable creating port-range restricted security group rules for traffic
disableRestrictedSecurityGroupRules:

# controllerConfig specifies controller configuration
controllerConfig:
  # featureGates set of key: value pairs that describe AWS load balance controller features
  featureGates: {}
  # ListenerRulesTagging: true
  # WeightedTargetGroups: true
  # ServiceTypeLoadBalancerOnly: false
  # EndpointsFailOpen: true
  # EnableServiceController: true
  # EnableIPTargetType: true
  # SubnetsClusterTagCheck: true
  # NLBHealthCheckAdvancedConfig: true
  # ALBSingleSubnet: false
  # LBCapacityReservation: true
<<<<<<< HEAD
  # SubnetDiscoveryByReachability: true   # auto-discover subnet public/private via route tables
=======
  # EnhancedDefaultBehavior: false
>>>>>>> f6558dae

certDiscovery:
  allowedCertificateAuthorityARNs: "" # empty means all CAs are in scope

# objectSelector for webhook
objectSelector:
  matchExpressions:
  # - key: <key>
  #   operator: <operator>
  #   values:
  #   - <value>
  matchLabels:
  #   key: value

serviceMonitor:
  # Specifies whether a service monitor should be created
  enabled: false
  # Namespace to create the service monitor in
  namespace:
  # Labels to add to the service monitor
  additionalLabels: {}
  # Prometheus scrape interval
  interval: 1m
  # Prometheus scrape timeout
  scrapeTimeout:
  # Relabelings to apply to samples before ingestion
  relabelings:
  # Metric relabelings to apply to samples before ingestion
  metricRelabelings:

# clusterSecretsPermissions lets you configure RBAC permissions for secret resources
# Access to secrets resource is required only if you use the OIDC feature, and instead of
# enabling access to all secrets, we recommend configuring namespaced role/rolebinding.
# This option is for backwards compatibility only, and will potentially be deprecated in future.
clusterSecretsPermissions:
  # allowAllSecrets allows the controller to access all secrets in the cluster.
  # This is to get backwards compatible behavior, but *NOT* recommended for security reasons
  allowAllSecrets: false

# ingressClassConfig contains configurations specific to the ingress class
ingressClassConfig:
  default: false

# enableServiceMutatorWebhook allows you enable the webhook which makes this controller the default for all new services of type LoadBalancer
enableServiceMutatorWebhook: true

# serviceMutatorWebhook contains configurations specific to the service mutator webhook
serviceMutatorWebhookConfig:
  # whether or not to fail the service creation if the webhook fails
  failurePolicy: Fail
  # limit webhook to only mutate services matching the objectSelector
  objectSelector:
    matchExpressions: []
    # - key: <key>
    #   operator: <operator>
    #   values:
    #   - <value>
    matchLabels: {}
      # key: value
  # which operations trigger the webhook
  operations:
  - CREATE
    # - UPDATE

# podMutatorWebhookConfig contains configurations specific to the service mutator webhook
podMutatorWebhookConfig:
  # whether or not to fail the pod creation if the webhook fails
  failurePolicy: Ignore

# serviceTargetENISGTags specifies AWS tags, in addition to the cluster tags, for finding the target ENI SG to which to add inbound rules from NLBs.
serviceTargetENISGTags:

# Specifies the class of load balancer to use for services. This affects how services are provisioned if type LoadBalancer is used (default service.k8s.aws/nlb)
loadBalancerClass:

# creator will disable helm default labels, so you can only add yours
# creator: "me"<|MERGE_RESOLUTION|>--- conflicted
+++ resolved
@@ -375,11 +375,8 @@
   # NLBHealthCheckAdvancedConfig: true
   # ALBSingleSubnet: false
   # LBCapacityReservation: true
-<<<<<<< HEAD
   # SubnetDiscoveryByReachability: true   # auto-discover subnet public/private via route tables
-=======
   # EnhancedDefaultBehavior: false
->>>>>>> f6558dae
 
 certDiscovery:
   allowedCertificateAuthorityARNs: "" # empty means all CAs are in scope
