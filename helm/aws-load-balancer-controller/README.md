--- conflicted
+++ resolved
@@ -185,14 +185,10 @@
 | `serviceAccount.name`                          | Service account to be used                                                                               | None                                                                               |
 | `terminationGracePeriodSeconds`                | Time period for controller pod to do a graceful shutdown                                                 | 10                                                                                 |
 | `ingressClass`                                 | The ingress class to satisfy                                                                             | alb                                                                                |
-<<<<<<< HEAD
-| `createIngressClassResource`                   | Create ingressClass resource                                                                             | true                                                                               |
-=======
 | `createIngressClassResource`                   | Create ingressClass resource                                                                             | true                                                                              |
 | `ingressClassParams.name`                      | IngressClassParams resource's name, default to the aws load balancer controller's name                   | None
 | `ingressClassParams.create`                    | If `true`, create a new ingressClassParams                                                               | true
 | `ingressClassParams.spec`                      | IngressClassParams defined ingress specifications                                                        | {}
->>>>>>> 8b7f864b
 | `region`                                       | The AWS region for the kubernetes cluster                                                                | None                                                                               |
 | `vpcId`                                        | The VPC ID for the Kubernetes cluster                                                                    | None                                                                               |
 | `awsMaxRetries`                                | Maximum retries for AWS APIs                                                                             | None                                                                               |
