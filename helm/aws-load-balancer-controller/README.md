--- conflicted
+++ resolved
@@ -176,12 +176,8 @@
 | `priorityClassName`                            | Controller pod priority class                                                                            | system-cluster-critical                                                            |
 | `nodeSelector`                                 | Node labels for controller pod assignment                                                                | `{}`                                                                               |
 | `tolerations`                                  | Controller pod toleration for taints                                                                     | `{}`                                                                               |
-<<<<<<< HEAD
 | `affinity`                                     | Affinity for pod assignment (string or map) (soft affinity if string "default", set explicitly if map)   | `default`                                                                          |
-=======
-| `affinity`                                     | Affinity for pod assignment                                                                              | `{}`                                                                               |
 | `topologySpreadConstraints`                    | Topology Spread Constraints for pod assignment                                                           | `{}`                                                                               |
->>>>>>> 81e52ac3
 | `podAnnotations`                               | Annotations to add to each pod                                                                           | `{}`                                                                               |
 | `podLabels`                                    | Labels to add to each pod                                                                                | `{}`                                                                               |
 | `rbac.create`                                  | if `true`, create and use RBAC resources                                                                 | `true`                                                                             |
