# walkthrough: echoserver

In this walkthrough, you'll

- Create a cluster with EKS
- Deploy an aws-load-balancer-controller
- Create deployments and ingress resources in the cluster
- Verify access to the service
- (Optional) Use [external-dns](https://github.com/kubernetes-incubator/external-dns) to create a DNS record pointing to the load balancer created by the aws-load-balancer-controller.
    - This assumes you have a route53 hosted zone available. Otherwise you can access the service using the load balancer DNS.

## Create the EKS cluster
1. Install `eksctl`: https://eksctl.io

2. Create EKS cluster via eksctl

    ```bash
    eksctl create cluster
    ```

    ```console
    2018-08-14T11:19:09-07:00 [ℹ]  setting availability zones to [us-west-2c us-west-2a us-west-2b]
    2018-08-14T11:19:09-07:00 [ℹ]  importing SSH public key "/Users/kamador/.ssh/id_rsa.pub" as "eksctl-exciting-gopher-1534270749-b7:71:da:f6:f3:63:7a:ee:ad:7a:10:37:28:ff:44:d1"
    2018-08-14T11:19:10-07:00 [ℹ]  creating EKS cluster "exciting-gopher-1534270749" in "us-west-2" region
    2018-08-14T11:19:10-07:00 [ℹ]  creating ServiceRole stack "EKS-exciting-gopher-1534270749-ServiceRole"
    2018-08-14T11:19:10-07:00 [ℹ]  creating VPC stack "EKS-exciting-gopher-1534270749-VPC"
    2018-08-14T11:19:50-07:00 [✔]  created ServiceRole stack "EKS-exciting-gopher-1534270749-ServiceRole"
    2018-08-14T11:20:30-07:00 [✔]  created VPC stack "EKS-exciting-gopher-1534270749-VPC"
    2018-08-14T11:20:30-07:00 [ℹ]  creating control plane "exciting-gopher-1534270749"
    2018-08-14T11:31:52-07:00 [✔]  created control plane "exciting-gopher-1534270749"
    2018-08-14T11:31:52-07:00 [ℹ]  creating DefaultNodeGroup stack "EKS-exciting-gopher-1534270749-DefaultNodeGroup"
    2018-08-14T11:35:33-07:00 [✔]  created DefaultNodeGroup stack "EKS-exciting-gopher-1534270749-DefaultNodeGroup"
    2018-08-14T11:35:33-07:00 [✔]  all EKS cluster "exciting-gopher-1534270749" resources has been created
    2018-08-14T11:35:33-07:00 [✔]  saved kubeconfig as "/Users/kamador/.kube/config"
    2018-08-14T11:35:34-07:00 [ℹ]  the cluster has 0 nodes
    2018-08-14T11:35:34-07:00 [ℹ]  waiting for at least 2 nodes to become ready
    2018-08-14T11:36:05-07:00 [ℹ]  the cluster has 2 nodes
    2018-08-14T11:36:05-07:00 [ℹ]  node "ip-192-168-139-176.us-west-2.compute.internal" is ready
    2018-08-14T11:36:05-07:00 [ℹ]  node "ip-192-168-214-126.us-west-2.compute.internal" is ready
    2018-08-14T11:36:05-07:00 [✔]  EKS cluster "exciting-gopher-1534270749" in "us-west-2" region is ready
    ```

## Setup the AWS Load Balancer controller
1.  Refer to the [installation instructions](../deploy/installation.md) to setup the controller

1.  Verify the deployment was successful and the controller started.

    ```bash
    kubectl logs -n kube-system --tail -1 -l app.kubernetes.io/name=aws-load-balancer-controller
    ```

    Should display output similar to the following.

    ```
    {"level":"info","ts":1602778062.2588625,"logger":"setup","msg":"version","GitVersion":"v2.0.0-rc3-13-gcdc8f715-dirty","GitCommit":"cdc8f715919cc65ca8161b6083c4091222632d6b","BuildDate":"2020-10-15T15:58:31+0000"}
    {"level":"info","ts":1602778065.4515743,"logger":"controller-runtime.metrics","msg":"metrics server is starting to listen","addr":":8080"}
    {"level":"info","ts":1602778065.4536595,"logger":"controller-runtime.webhook","msg":"registering webhook","path":"/mutate-v1-pod"}
    {"level":"info","ts":1602778065.4537156,"logger":"controller-runtime.webhook","msg":"registering webhook","path":"/mutate-elbv2-k8s-aws-v1beta1-targetgroupbinding"}
    {"level":"info","ts":1602778065.4537542,"logger":"controller-runtime.webhook","msg":"registering webhook","path":"/validate-elbv2-k8s-aws-v1beta1-targetgroupbinding"}
    {"level":"info","ts":1602778065.4537594,"logger":"setup","msg":"starting manager"}
    I1015 16:07:45.453851       1 leaderelection.go:242] attempting to acquire leader lease  kube-system/aws-load-balancer-controller-leader...
    {"level":"info","ts":1602778065.5544264,"logger":"controller-runtime.manager","msg":"starting metrics server","path":"/metrics"}
    {"level":"info","ts":1602778065.5544496,"logger":"controller-runtime.webhook.webhooks","msg":"starting webhook server"}
    {"level":"info","ts":1602778065.5549548,"logger":"controller-runtime.certwatcher","msg":"Updated current TLS certificate"}
    {"level":"info","ts":1602778065.5550802,"logger":"controller-runtime.webhook","msg":"serving webhook server","host":"","port":9443}
    {"level":"info","ts":1602778065.5551715,"logger":"controller-runtime.certwatcher","msg":"Starting certificate watcher"}
    I1015 16:08:03.662023       1 leaderelection.go:252] successfully acquired lease kube-system/aws-load-balancer-controller-leader
    {"level":"info","ts":1602778083.663017,"logger":"controller-runtime.controller","msg":"Starting EventSource","controller":"targetGroupBinding","source":"kind source: /, Kind="}
    {"level":"info","ts":1602778083.6631303,"logger":"controller-runtime.controller","msg":"Starting EventSource","controller":"targetGroupBinding","source":"kind source: /, Kind="}
    {"level":"info","ts":1602778083.6633205,"logger":"controller-runtime.controller","msg":"Starting EventSource","controller":"ingress","source":"channel source: 0xc0007340f0"}
    {"level":"info","ts":1602778083.6633654,"logger":"controller-runtime.controller","msg":"Starting EventSource","controller":"ingress","source":"channel source: 0xc000734140"}
    {"level":"info","ts":1602778083.6633892,"logger":"controller-runtime.controller","msg":"Starting EventSource","controller":"ingress","source":"kind source: /, Kind="}
    {"level":"info","ts":1602778083.663441,"logger":"controller-runtime.controller","msg":"Starting EventSource","controller":"ingress","source":"kind source: /, Kind="}
    {"level":"info","ts":1602778083.6634624,"logger":"controller-runtime.controller","msg":"Starting EventSource","controller":"ingress","source":"kind source: /, Kind="}
    {"level":"info","ts":1602778083.6635776,"logger":"controller-runtime.controller","msg":"Starting EventSource","controller":"service","source":"kind source: /, Kind="}
    {"level":"info","ts":1602778083.6636262,"logger":"controller-runtime.controller","msg":"Starting Controller","controller":"service"}
    {"level":"info","ts":1602778083.7634695,"logger":"controller-runtime.controller","msg":"Starting EventSource","controller":"targetGroupBinding","source":"kind source: /, Kind="}
    {"level":"info","ts":1602778083.7637022,"logger":"controller-runtime.controller","msg":"Starting workers","controller":"service","worker count":3}
    {"level":"info","ts":1602778083.7641861,"logger":"controller-runtime.controller","msg":"Starting Controller","controller":"ingress"}
    {"level":"info","ts":1602778083.8641882,"logger":"controller-runtime.controller","msg":"Starting Controller","controller":"targetGroupBinding"}
    {"level":"info","ts":1602778083.864236,"logger":"controller-runtime.controller","msg":"Starting workers","controller":"targetGroupBinding","worker count":3}
    {"level":"info","ts":1602778083.8643816,"logger":"controller-runtime.controller","msg":"Starting workers","controller":"ingress","worker count":3}
    ```

## Deploy the echoserver resources

1.  Deploy all the echoserver resources (namespace, service, deployment)

    ```bash
    kubectl apply -f https://raw.githubusercontent.com/kubernetes-sigs/aws-load-balancer-controller/v2.4.5/docs/examples/echoservice/echoserver-namespace.yaml &&\
    kubectl apply -f https://raw.githubusercontent.com/kubernetes-sigs/aws-load-balancer-controller/v2.4.5/docs/examples/echoservice/echoserver-service.yaml &&\
    kubectl apply -f https://raw.githubusercontent.com/kubernetes-sigs/aws-load-balancer-controller/v2.4.5/docs/examples/echoservice/echoserver-deployment.yaml
    ```

1.  List all the resources to ensure they were created.

    ```bash
    kubectl get -n echoserver deploy,svc
    ```

    Should resolve similar to the following.

    ```console
    NAME             CLUSTER-IP   EXTERNAL-IP   PORT(S)        AGE
    svc/echoserver   10.3.31.76   <nodes>       80:31027/TCP   4d

    NAME                DESIRED   CURRENT   UP-TO-DATE   AVAILABLE   AGE
    deploy/echoserver   1         1         1            1           4d
    ```

## Deploy ingress for echoserver

1.  Download the echoserver ingress manifest locally.

    ```bash
    wget https://raw.githubusercontent.com/kubernetes-sigs/aws-load-balancer-controller/v2.4.5/docs/examples/echoservice/echoserver-ingress.yaml
    ```

1.  Configure the subnets, either by add annotation to the ingress or add tags to subnets. This step is optional in lieu of auto-discovery.

    !!!tip
        If you'd like to use external dns, alter the host field to a domain that you own in Route 53. Assuming you managed `example.com` in Route 53.

    - Edit the `alb.ingress.kubernetes.io/subnets` annotation to include at least two subnets. Subnets must be from different Availability Zones.
        ```bash
        eksctl get cluster exciting-gopher-1534270749
        ```

        ```console
        NAME		                VERSION STATUS         CREATED			VPC						SUBNETS				                SECURITYGROUPS
        exciting-gopher-1534270749	1.10	ACTIVE	2018-08-14T18:20:32Z	vpc-0aa01b07b3c922c9c	subnet-05e1c98ed0f5b109e,subnet-07f5bb81f661df61b,subnet-0a4e6232630820516	sg-05ceb5eee9fd7cac4
        ```

        ```yaml
        apiVersion: networking.k8s.io/v1
        kind: Ingress
        metadata:
            name: echoserver
            namespace: echoserver
            annotations:
                alb.ingress.kubernetes.io/scheme: internet-facing
                alb.ingress.kubernetes.io/target-type: ip
                alb.ingress.kubernetes.io/subnets: subnet-05e1c98ed0f5b109e,subnet-07f5bb81f661df61b,subnet-0a4e6232630820516
                alb.ingress.kubernetes.io/tags: Environment=dev,Team=test
        spec:
            rules:
            - http:
                paths:
        ```

	- Adding tags to subnets for auto-discovery(instead of `alb.ingress.kubernetes.io/subnets` annotation)

	    you must include the following tags on desired subnets.

	    - `kubernetes.io/cluster/$CLUSTER_NAME` where `$CLUSTER_NAME` is the same `CLUSTER_NAME` specified in the above step.
	    - `kubernetes.io/role/internal-elb` should be set to `1` or an empty tag value for internal load balancers.
	    - `kubernetes.io/role/elb` should be set to `1` or an empty tag value for internet-facing load balancers.

	    An example of a subnet with the correct tags for the cluster `joshcalico` is as follows.

	    ![subnet-tags](../assets/images/subnet-tags.png)

1.  Deploy the ingress resource for echoserver

    ```bash
    kubectl apply -f echoserver-ingress.yaml
    ```

1.  Verify the aws-load-balancer-controller creates the resources

    ```bash
    kubectl logs -n kube-system --tail -1 -l app.kubernetes.io/name=aws-load-balancer-controller | grep 'echoserver\/echoserver'
    ```

    You should see similar to the following.

    ```console
    {"level":"info","ts":1602803965.264764,"logger":"controllers.ingress","msg":"successfully built model","model":"{\"id\":\"echoserver/echoserver\",\"resources\":{\"AWS::EC2::SecurityGroup\":{\"ManagedLBSecurityGroup\":{\"spec\":{\"groupName\":\"k8s-echoserv-echoserv-4e1e34cae5\",\"description\":\"[k8s] Managed SecurityGroup for LoadBalancer\",\"tags\":{\"Environment\":\"dev\",\"Team\":\"test\"},\"ingress\":[{\"ipProtocol\":\"tcp\",\"fromPort\":80,\"toPort\":80,\"ipRanges\":[{\"cidrIP\":\"0.0.0.0/0\"}]}]}}},\"AWS::ElasticLoadBalancingV2::Listener\":{\"80\":{\"spec\":{\"loadBalancerARN\":{\"$ref\":\"#/resources/AWS::ElasticLoadBalancingV2::LoadBalancer/LoadBalancer/status/loadBalancerARN\"},\"port\":80,\"protocol\":\"HTTP\",\"defaultActions\":[{\"type\":\"fixed-response\",\"fixedResponseConfig\":{\"contentType\":\"text/plain\",\"statusCode\":\"404\"}}]}}},\"AWS::ElasticLoadBalancingV2::ListenerRule\":{\"80:1\":{\"spec\":{\"listenerARN\":{\"$ref\":\"#/resources/AWS::ElasticLoadBalancingV2::Listener/80/status/listenerARN\"},\"priority\":1,\"actions\":[{\"type\":\"forward\",\"forwardConfig\":{\"targetGroups\":[{\"targetGroupARN\":{\"$ref\":\"#/resources/AWS::ElasticLoadBalancingV2::TargetGroup/echoserver/echoserver-echoserver:80/status/targetGroupARN\"}}]}}],\"conditions\":[{\"field\":\"host-header\",\"hostHeaderConfig\":{\"values\":[\"echoserver.example.com\"]}},{\"field\":\"path-pattern\",\"pathPatternConfig\":{\"values\":[\"/\"]}}]}}},\"AWS::ElasticLoadBalancingV2::LoadBalancer\":{\"LoadBalancer\":{\"spec\":{\"name\":\"k8s-echoserv-echoserv-d4d6bd65d0\",\"type\":\"application\",\"scheme\":\"internet-facing\",\"ipAddressType\":\"ipv4\",\"subnetMapping\":[{\"subnetID\":\"subnet-01b35707c23b0a43b\"},{\"subnetID\":\"subnet-0f7814a7ab4dfcc2c\"}],\"securityGroups\":[{\"$ref\":\"#/resources/AWS::EC2::SecurityGroup/ManagedLBSecurityGroup/status/groupID\"}],\"tags\":{\"Environment\":\"dev\",\"Team\":\"test\"}}}},\"AWS::ElasticLoadBalancingV2::TargetGroup\":{\"echoserver/echoserver-echoserver:80\":{\"spec\":{\"name\":\"k8s-echoserv-echoserv-d989093207\",\"targetType\":\"instance\",\"port\":1,\"protocol\":\"HTTP\",\"healthCheckConfig\":{\"port\":\"traffic-port\",\"protocol\":\"HTTP\",\"path\":\"/\",\"matcher\":{\"httpCode\":\"200\"},\"intervalSeconds\":15,\"timeoutSeconds\":5,\"healthyThresholdCount\":2,\"unhealthyThresholdCount\":2},\"tags\":{\"Environment\":\"dev\",\"Team\":\"test\"}}}},\"K8S::ElasticLoadBalancingV2::TargetGroupBinding\":{\"echoserver/echoserver-echoserver:80\":{\"spec\":{\"template\":{\"metadata\":{\"name\":\"k8s-echoserv-echoserv-d989093207\",\"namespace\":\"echoserver\",\"creationTimestamp\":null},\"spec\":{\"targetGroupARN\":{\"$ref\":\"#/resources/AWS::ElasticLoadBalancingV2::TargetGroup/echoserver/echoserver-echoserver:80/status/targetGroupARN\"},\"targetType\":\"instance\",\"serviceRef\":{\"name\":\"echoserver\",\"port\":80},\"networking\":{\"ingress\":[{\"from\":[{\"securityGroup\":{\"groupID\":{\"$ref\":\"#/resources/AWS::EC2::SecurityGroup/ManagedLBSecurityGroup/status/groupID\"}}}],\"ports\":[{\"protocol\":\"TCP\"}]}]}}}}}}}}"}
    {"level":"info","ts":1602803966.411922,"logger":"controllers.ingress","msg":"creating targetGroup","stackID":"echoserver/echoserver","resourceID":"echoserver/echoserver-echoserver:80"}
    {"level":"info","ts":1602803966.6606336,"logger":"controllers.ingress","msg":"created targetGroup","stackID":"echoserver/echoserver","resourceID":"echoserver/echoserver-echoserver:80","arn":"arn:aws:elasticloadbalancing:us-west-2:019453415603:targetgroup/k8s-echoserv-echoserv-d989093207/63225ae3ead3deb6"}
    {"level":"info","ts":1602803966.798019,"logger":"controllers.ingress","msg":"creating loadBalancer","stackID":"echoserver/echoserver","resourceID":"LoadBalancer"}
    {"level":"info","ts":1602803967.5472538,"logger":"controllers.ingress","msg":"created loadBalancer","stackID":"echoserver/echoserver","resourceID":"LoadBalancer","arn":"arn:aws:elasticloadbalancing:us-west-2:019453415603:loadbalancer/app/k8s-echoserv-echoserv-d4d6bd65d0/4b4ebe8d6e1ef0c1"}
    {"level":"info","ts":1602803967.5863476,"logger":"controllers.ingress","msg":"creating listener","stackID":"echoserver/echoserver","resourceID":"80"}
    {"level":"info","ts":1602803967.6436293,"logger":"controllers.ingress","msg":"created listener","stackID":"echoserver/echoserver","resourceID":"80","arn":"arn:aws:elasticloadbalancing:us-west-2:019453415603:listener/app/k8s-echoserv-echoserv-d4d6bd65d0/4b4ebe8d6e1ef0c1/6e13477f9d840da0"}
    {"level":"info","ts":1602803967.6528971,"logger":"controllers.ingress","msg":"creating listener rule","stackID":"echoserver/echoserver","resourceID":"80:1"}
    {"level":"info","ts":1602803967.7160048,"logger":"controllers.ingress","msg":"created listener rule","stackID":"echoserver/echoserver","resourceID":"80:1","arn":"arn:aws:elasticloadbalancing:us-west-2:019453415603:listener-rule/app/k8s-echoserv-echoserv-d4d6bd65d0/4b4ebe8d6e1ef0c1/6e13477f9d840da0/23ef859380e792e8"}
    {"level":"info","ts":1602803967.8484688,"logger":"controllers.ingress","msg":"successfully deployed model","ingressGroup":"echoserver/echoserver"}
    ```

1.  Check the events of the ingress to see what has occur.

    ```bash
    kubectl describe ing -n echoserver echoserver
    ```

    You should see similar to the following.

    ```console
    Name:                   echoserver
    Namespace:              echoserver
    Address:                joshcalico-echoserver-echo-2ad7-1490890749.us-east-2.elb.amazonaws.com
    Default backend:        default-http-backend:80 (10.2.1.28:8080)
    Rules:
      Host                          Path    Backends
      ----                          ----    --------
      *
    								/       echoserver:80 (<none>)
    Annotations:
    Events:
      FirstSeen     LastSeen        Count   From                    SubObjectPath   Type            Reason  Message
      ---------     --------        -----   ----                    -------------   --------        ------  -------
      3m            3m              1       ingress-controller                      Normal          CREATE  Ingress echoserver/echoserver
      3m            32s             3       ingress-controller                      Normal          UPDATE  Ingress echoserver/echoserver
    ```

    The address seen above is the ALB's DNS name. This will be referenced via records created by external-dns if you choose to set it up.

## Verify that you can access the service

<<<<<<< HEAD
Make a curl request to the echoserver service and verify that it returns a response payload. Use the address from the output of `kubectl describe ing` command above.

    ```bash
    curl <load-balancer-dns-name>
=======
## Setup external-DNS to manage DNS automatically

1.  Ensure your nodes (on which External DNS runs) have the correct IAM permission required for external-dns. See https://github.com/kubernetes-sigs/external-dns/blob/master/docs/tutorials/aws.md#iam-permissions.

1.  Download the sample external-dns manifest

    ```bash
    wget https://raw.githubusercontent.com/kubernetes-sigs/aws-load-balancer-controller/main/docs/examples/external-dns.yaml
>>>>>>> 9c3f5a27
    ```

You should get back a valid response.

## (Optional) Use external-dns to create a DNS record

1. Deploy external-dns to your cluster using these instructions - [Setup external-dns](/guide/integrations/external_dns)

1. Update your ingress resource and add `spec.rules[0].host` and set the value to your domain name. The example below uses `echoserver.example.org`.

   ```yaml
        spec:
            rules:
            - host: echoserver.example.org
              http:
                paths:
   ```
1. external-dns will then create a DNS record for the host you specified. This assumes you have the hosted zone corresponding to the domain you are trying to create a record in.

1. Annotate the ingress with the external-dns specific configuration

    ```yaml
    annotations:
      kubernetes.io/ingress.class: alb
      alb.ingress.kubernetes.io/scheme: internet-facing

      # external-dns specific configuration for creating route53 record-set
      external-dns.alpha.kubernetes.io/hostname: my-app.test-dns.com # give your domain name here
    ```

1.  Verify the DNS has propagated

    ```bash
    dig echoserver.example.org
    ```

    ```console
    ;; QUESTION SECTION:
    ;echoserver.example.org.  IN      A

    ;; ANSWER SECTION:
    echoserver.example.org. 60 IN     A       13.59.147.105
    echoserver.example.org. 60 IN     A       18.221.65.39
    echoserver.example.org. 60 IN     A       52.15.186.25
    ```

1.  Once it has, you can make a call to echoserver and it should return a response payload.

    ```bash
    curl echoserver.example.org
    ```

    ```console
    CLIENT VALUES:
    client_address=10.0.50.185
    command=GET
    real path=/
    query=nil
    request_version=1.1
    request_uri=http://echoserver.example.org:8080/

    SERVER VALUES:
    server_version=nginx: 1.10.0 - lua: 10001

    HEADERS RECEIVED:
    accept=*/*
    host=echoserver.example.org
    user-agent=curl/7.54.0
    x-amzn-trace-id=Root=1-59c08da5-113347df69640735312371bd
    x-forwarded-for=67.173.237.250
    x-forwarded-port=80
    x-forwarded-proto=http
    BODY:
    ```

## Kube2iam setup
follow below steps if you want to use kube2iam to provide the AWS credentials

1. configure the proper policy
    The policy to be used can be fetched from https://raw.githubusercontent.com/kubernetes-sigs/aws-load-balancer-controller/v2.4.5/docs/install/iam_policy.json

1. configure the proper role and create the trust relationship
    You have to find which role is associated with your K8S nodes. Once you found take note of the full arn:

    ```
    arn:aws:iam::XXXXXXXXXXXX:role/k8scluster-node
    ```

1. create the role, called k8s-lb-controller, attach the above policy and add a Trust Relationship like:

    ```
    {
      "Version": "2012-10-17",
      "Statement": [
        {
          "Sid": "",
          "Effect": "Allow",
          "Principal": {
            "Service": "ec2.amazonaws.com"
          },
          "Action": "sts:AssumeRole"
        },
        {
          "Sid": "",
          "Effect": "Allow",
          "Principal": {
            "AWS": "arn:aws:iam::XXXXXXXXXXXX:role/k8scluster-node"
          },
          "Action": "sts:AssumeRole"
        }
      ]
    }
    ```

    The new role will have a similar arn:

    ```
    arn:aws:iam:::XXXXXXXXXXXX:role/k8s-lb-controller
    ```

1.  update the alb-load-balancer-controller deployment

    Add the annotations in the template's metadata point

    ```yaml
    spec:
    replicas: 1
    selector:
    matchLabels:
      app.kubernetes.io/component: controller
      app.kubernetes.io/name: aws-load-balancer-controller
    strategy:
      rollingUpdate:
        maxSurge: 1
        maxUnavailable: 1
      type: RollingUpdate
    template:
      metadata:
        annotations:
          iam.amazonaws.com/role: arn:aws:iam:::XXXXXXXXXXXX:role/k8s-lb-controller
    ```<|MERGE_RESOLUTION|>--- conflicted
+++ resolved
@@ -217,21 +217,10 @@
 
 ## Verify that you can access the service
 
-<<<<<<< HEAD
 Make a curl request to the echoserver service and verify that it returns a response payload. Use the address from the output of `kubectl describe ing` command above.
 
     ```bash
     curl <load-balancer-dns-name>
-=======
-## Setup external-DNS to manage DNS automatically
-
-1.  Ensure your nodes (on which External DNS runs) have the correct IAM permission required for external-dns. See https://github.com/kubernetes-sigs/external-dns/blob/master/docs/tutorials/aws.md#iam-permissions.
-
-1.  Download the sample external-dns manifest
-
-    ```bash
-    wget https://raw.githubusercontent.com/kubernetes-sigs/aws-load-balancer-controller/main/docs/examples/external-dns.yaml
->>>>>>> 9c3f5a27
     ```
 
 You should get back a valid response.
