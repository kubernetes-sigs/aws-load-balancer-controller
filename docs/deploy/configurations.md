--- conflicted
+++ resolved
@@ -82,32 +82,6 @@
 |enable-backend-security-group          | boolean                         | true            | Enable sharing of security groups for backend traffic                                                                                  |
 |enable-endpoint-slices                 | boolean                         | false           | Use EndpointSlices instead of Endpoints for pod endpoint and TargetGroupBinding resolution for load balancers with IP targets.         |
 |enable-leader-election                 | boolean                         | true            | Enable leader election for the load balancer controller manager. Enabling this will ensure there is only one active controller manager |
-<<<<<<< HEAD
-|enable-pod-readiness-gate-inject       | boolean                         | true            | If enabled, targetHealth readiness gate will get injected to the pod spec for the matching endpoint pods                               |
-|enable-shield                          | boolean                         | true            | Enable Shield addon for ALB                                                                                                            |
-|enable-waf                             | boolean                         | true            | Enable WAF addon for ALB                                                                                                               |
-|enable-wafv2                           | boolean                         | true            | Enable WAF V2 addon for ALB                                                                                                            |
-|external-managed-tags                  | stringList                      |                 | AWS Tag keys that will be managed externally. Specified Tags are ignored during reconciliation                                         |
-|[feature-gates](#feature-gates)        | stringMap                       |                 | A set of key=value pairs to enable or disable features                                                                                 |
-|health-probe-bind-addr                 | string                          | :61779          | The address the health probes binds to                                                                                                 |
-|ingress-class                          | string                          | alb             | Name of the ingress class this controller satisfies                                                                                    |
-|ingress-max-concurrent-reconciles      | int                             | 3               | Maximum number of concurrently running reconcile loops for ingress                                                                     |
-|kubeconfig                             | string                          | in-cluster config | Path to the kubeconfig file containing authorization and API server information                                                        |
-|leader-election-id                     | string                          | aws-load-balancer-controller-leader | Name of the leader election ID to use for this controller                                                                              |
-|leader-election-namespace              | string                          |                 | Name of the leader election ID to use for this controller                                                                              |
-|load-balancer-class                    | string                          | service.k8s.aws/nlb| Name of the load balancer class specified in service `spec.loadBalancerClass` reconciled by this controller                            |
-|log-level                              | string                          | info            | Set the controller log level - debug, info, warn, error                                                                                |
-|metrics-bind-addr                      | string                          | :8080           | The address the metric endpoint binds to                                                                                               |
-|service-max-concurrent-reconciles      | int                             | 3               | Maximum number of concurrently running reconcile loops for service                                                                     |
-|sync-period                            | duration                        | 1h0m0s          | Period at which the controller forces the repopulation of its local object stores                                                      |
-|targetgroupbinding-max-concurrent-reconciles | int                       | 3               | Maximum number of concurrently running reconcile loops for targetGroupBinding                                                          |
-|targetgroupbinding-max-exponential-backoff-delay | duration              | 16m40s          | Maximum duration of exponential backoff for targetGroupBinding reconcile failures                                                      |
-|watch-namespace                        | string                          |                 | Namespace the controller watches for updates to Kubernetes objects, If empty, all namespaces are watched.                              |
-|webhook-bind-port                      | int                             | 9443            | The TCP port the Webhook server binds to                                                                                               |
-|webhook-cert-dir                       | string                          | /tmp/k8s-webhook-server/serving-certs | The directory that contains the server key and certificate                                                                             |
-|webhook-cert-file                      | string                          | tls.crt | The server certificate name                                                                                                            |
-|webhook-key-file                       | string                          | tls.key | The server key name                                                                                                                    |
-=======
 |enable-pod-readiness-gate-inject       | boolean                         | true            | If enabled, targetHealth readiness gate will get injected to the pod spec for the matching endpoint pods |
 |enable-shield                          | boolean                         | true            | Enable Shield addon for ALB |
 |[enable-waf](#waf-addons)                             | boolean                         | true            | Enable WAF addon for ALB |
@@ -132,7 +106,6 @@
 |webhook-cert-dir                       | string                          | /tmp/k8s-webhook-server/serving-certs | The directory that contains the server key and certificate |
 |webhook-cert-file                      | string                          | tls.crt | The server certificate name |
 |webhook-key-file                       | string                          | tls.key | The server key name |
->>>>>>> d1b8fbb0
 
 
 ### disable-ingress-class-annotation
@@ -154,15 +127,6 @@
 * you can no longer create Ingresses with the `alb.ingress.kubernetes.io/group.name` annotation.
 * you can no longer alter the value of an `alb.ingress.kubernetes.io/group.name` annotation on an existing Ingress.
 
-### sync-period
-`--sync-period` defines a fixed interval for the controller to reconcile all resources even if there is no change, default to 10 hr. Please be mindful that frequent reconciliations may incur unnecessary AWS API usage.
-
-As best practice, we do not recommend users to manually modify the resources managed by the controller. And users should not depend on the controller auto-reconciliation to revert the manual modification, or to mitigate any security risks.
-
-### waf-addons
-By default, the controller assumes sole ownership of the WAF addons associated to the provisioned ALBs, via the flag `--enable-waf` and `--enable-wafv2`.
-And the users should disable them accordingly if they want a third party like AWS Firewall Manager to associate or remove the WAF-ACL of the ALBs.
-Once disabled, the controller shall not take any actions on the waf addons of the provisioned ALBs.
 
 ###  throttle config
 
