--- conflicted
+++ resolved
@@ -165,21 +165,15 @@
 
 
 === "Via YAML manifests"
-<<<<<<< HEAD
     ### Configure TLS
     In order to use the provided webhooks, TLS must be configured on each API endpoint. 
 
     #### Via cert-manager
-	The quickest solution would be to provision certificates via cert-manager:
-=======
-    ### Install cert-manager
-
->>>>>>> f25c48fe
+    The quickest solution would be to provision certificates via cert-manager:
     ```
     kubectl apply --validate=false -f https://github.com/jetstack/cert-manager/releases/download/v1.5.3/cert-manager.yaml
     ```
 
-<<<<<<< HEAD
     #### Install manually
     It is also possible to create the certificates manually by using a self-signed cert:
 
@@ -230,8 +224,6 @@
         caBundle: "Ci0tLS0tQk..."
     ```
     
-=======
->>>>>>> f25c48fe
     ### Apply YAML
     1. Download spec for load balancer controller.
     ```
