--- conflicted
+++ resolved
@@ -14,55 +14,6 @@
         - Merge: such annotation can be specified on all Ingresses within IngressGroup, and will be merged together.
 
 ## Annotations
-<<<<<<< HEAD
-|Name                       | Type |Default|Location|MergeBehavior|
-|---------------------------|------|-------|--------|------|
-|[alb.ingress.kubernetes.io/load-balancer-name](#load-balancer-name)|string|N/A|Ingress|Exclusive|
-|[alb.ingress.kubernetes.io/group.name](#group.name)|string|N/A|Ingress|N/A|
-|[alb.ingress.kubernetes.io/group.order](#group.order)|integer|0|Ingress|N/A|
-|[alb.ingress.kubernetes.io/tags](#tags)|stringMap|N/A|Ingress,Service|Merge|
-|[alb.ingress.kubernetes.io/ip-address-type](#ip-address-type)|ipv4 \| dualstack|ipv4|Ingress|Exclusive|
-|[alb.ingress.kubernetes.io/scheme](#scheme)|internal \| internet-facing|internal|Ingress|Exclusive|
-|[alb.ingress.kubernetes.io/subnets](#subnets)|stringList|N/A|Ingress|Exclusive|
-|[alb.ingress.kubernetes.io/security-groups](#security-groups)|stringList|N/A|Ingress|Exclusive|
-|[alb.ingress.kubernetes.io/manage-backend-security-group-rules](#manage-backend-security-group-rules)|boolean|N/A|Ingress|Exclusive|
-|[alb.ingress.kubernetes.io/customer-owned-ipv4-pool](#customer-owned-ipv4-pool)|string|N/A|Ingress|Exclusive|
-|[alb.ingress.kubernetes.io/load-balancer-attributes](#load-balancer-attributes)|stringMap|N/A|Ingress|Exclusive|
-|[alb.ingress.kubernetes.io/wafv2-acl-arn](#wafv2-acl-arn)|string|N/A|Ingress|Exclusive|
-|[alb.ingress.kubernetes.io/waf-acl-id](#waf-acl-id)|string|N/A|Ingress|Exclusive|
-|[alb.ingress.kubernetes.io/shield-advanced-protection](#shield-advanced-protection)|boolean|N/A|Ingress|Exclusive|
-|[alb.ingress.kubernetes.io/listen-ports](#listen-ports)|json|'[{"HTTP": 80}]' \| '[{"HTTPS": 443}]'|Ingress|Merge|
-|[alb.ingress.kubernetes.io/ssl-redirect](#ssl-redirect)|integer|N/A|Ingress|Exclusive|
-|[alb.ingress.kubernetes.io/inbound-cidrs](#inbound-cidrs)|stringList|0.0.0.0/0, ::/0|Ingress|Exclusive|
-|[alb.ingress.kubernetes.io/certificate-arn](#certificate-arn)|stringList|N/A|Ingress|Merge|
-|[alb.ingress.kubernetes.io/ssl-policy](#ssl-policy)|string|ELBSecurityPolicy-2016-08|Ingress|Exclusive|
-|[alb.ingress.kubernetes.io/target-type](#target-type)|instance \| ip|instance|Ingress,Service|N/A|
-|[alb.ingress.kubernetes.io/backend-protocol](#backend-protocol)|HTTP \| HTTPS|HTTP|Ingress,Service|N/A|
-|[alb.ingress.kubernetes.io/backend-protocol-version](#backend-protocol-version)|string | HTTP1 |Ingress,Service|N/A|
-|[alb.ingress.kubernetes.io/target-group-attributes](#target-group-attributes)|stringMap|N/A|Ingress,Service|N/A|
-|[alb.ingress.kubernetes.io/healthcheck-port](#healthcheck-port)|integer \| traffic-port|traffic-port|Ingress,Service|N/A|
-|[alb.ingress.kubernetes.io/healthcheck-protocol](#healthcheck-protocol)|HTTP \| HTTPS|HTTP|Ingress,Service|N/A|
-|[alb.ingress.kubernetes.io/healthcheck-path](#healthcheck-path)|string|/ \| /AWS.ALB/healthcheck |Ingress,Service|N/A|
-|[alb.ingress.kubernetes.io/healthcheck-interval-seconds](#healthcheck-interval-seconds)|integer|'15'|Ingress,Service|N/A|
-|[alb.ingress.kubernetes.io/healthcheck-timeout-seconds](#healthcheck-timeout-seconds)|integer|'5'|Ingress,Service|N/A|
-|[alb.ingress.kubernetes.io/healthy-threshold-count](#healthy-threshold-count)|integer|'2'|Ingress,Service|N/A|
-|[alb.ingress.kubernetes.io/unhealthy-threshold-count](#unhealthy-threshold-count)|integer|'2'|Ingress,Service|N/A|
-|[alb.ingress.kubernetes.io/success-codes](#success-codes)|string|'200' \| '12' |Ingress,Service|N/A|
-|[alb.ingress.kubernetes.io/auth-type](#auth-type)|none\|oidc\|cognito|none|Ingress,Service|N/A|
-|[alb.ingress.kubernetes.io/auth-idp-cognito](#auth-idp-cognito)|json|N/A|Ingress,Service|N/A|
-|[alb.ingress.kubernetes.io/auth-idp-oidc](#auth-idp-oidc)|json|N/A|Ingress,Service|N/A|
-|[alb.ingress.kubernetes.io/auth-on-unauthenticated-request](#auth-on-unauthenticated-request)|authenticate\|allow\|deny|authenticate|Ingress,Service|N/A|
-|[alb.ingress.kubernetes.io/auth-scope](#auth-scope)|string|openid|Ingress,Service|N/A|
-|[alb.ingress.kubernetes.io/auth-session-cookie](#auth-session-cookie)|string|AWSELBAuthSessionCookie|Ingress,Service|N/A|
-|[alb.ingress.kubernetes.io/auth-session-timeout](#auth-session-timeout)|integer|'604800'|Ingress,Service|N/A|
-|[alb.ingress.kubernetes.io/actions.${action-name}](#actions)|json|N/A|Ingress|N/A|
-|[alb.ingress.kubernetes.io/conditions.${conditions-name}](#conditions)|json|N/A|Ingress|N/A|
-|[alb.ingress.kubernetes.io/target-node-labels](#target-node-labels)|stringMap|N/A|Ingress,Service|N/A|
-|[alb.ingress.kubernetes.io/aws-load-balancer-endpoint-service-enabled](#endpoint-service-enable)|boolean|false|
-|[alb.ingress.kubernetes.io/aws-load-balancer-endpoint-service-acceptance-required](#endpoint-service-acceptance)|boolean||
-|[alb.ingress.kubernetes.io/aws-load-balancer-endpoint-service-allowed-principals](#endpoint-allowed-principals)|stringList||
-|[alb.ingress.kubernetes.io/aws-load-balancer-endpoint-service-private-dns-name](#endpoint-private-dns)|string||
-=======
 | Name                                                                                                  | Type                        |Default| Location        | MergeBehavior |
 |-------------------------------------------------------------------------------------------------------|-----------------------------|------|-----------------|-----------|
 | [alb.ingress.kubernetes.io/load-balancer-name](#load-balancer-name)                                   | string                      |N/A| Ingress         | Exclusive |
@@ -108,7 +59,58 @@
 | [alb.ingress.kubernetes.io/conditions.${conditions-name}](#conditions)                                | json                        |N/A| Ingress         | N/A       |
 | [alb.ingress.kubernetes.io/target-node-labels](#target-node-labels)                                   | stringMap                   |N/A| Ingress,Service | N/A       |
 | [alb.ingress.kubernetes.io/mutual-authentication](#mutual-authentication)                             | json                        |N/A| Ingress         |Exclusive|
->>>>>>> e5d625f9
+
+## Annotations
+| Name                                                                                                  | Type                        |Default| Location        | MergeBehavior |
+|-------------------------------------------------------------------------------------------------------|-----------------------------|------|-----------------|-----------|
+| [alb.ingress.kubernetes.io/load-balancer-name](#load-balancer-name)                                   | string                      |N/A| Ingress         | Exclusive |
+| [alb.ingress.kubernetes.io/group.name](#group.name)                                                   | string                      |N/A| Ingress         | N/A       |
+| [alb.ingress.kubernetes.io/group.order](#group.order)                                                 | integer                     |0| Ingress         | N/A       |
+| [alb.ingress.kubernetes.io/tags](#tags)                                                               | stringMap                   |N/A| Ingress,Service | Merge     |
+| [alb.ingress.kubernetes.io/ip-address-type](#ip-address-type)                                         | ipv4 \| dualstack \|  dualstack-without-public-ipv4           |ipv4| Ingress         | Exclusive |
+| [alb.ingress.kubernetes.io/scheme](#scheme)                                                           | internal \| internet-facing |internal| Ingress         | Exclusive |
+| [alb.ingress.kubernetes.io/subnets](#subnets)                                                         | stringList                  |N/A| Ingress         | Exclusive |
+| [alb.ingress.kubernetes.io/security-groups](#security-groups)                                         | stringList                  |N/A| Ingress         | Exclusive |
+| [alb.ingress.kubernetes.io/manage-backend-security-group-rules](#manage-backend-security-group-rules) | boolean                     |N/A| Ingress         | Exclusive |
+| [alb.ingress.kubernetes.io/customer-owned-ipv4-pool](#customer-owned-ipv4-pool)                       | string                      |N/A| Ingress         | Exclusive |
+| [alb.ingress.kubernetes.io/load-balancer-attributes](#load-balancer-attributes)                       | stringMap                   |N/A| Ingress         | Exclusive |
+| [alb.ingress.kubernetes.io/wafv2-acl-arn](#wafv2-acl-arn)                                             | string                      |N/A| Ingress         | Exclusive |
+| [alb.ingress.kubernetes.io/waf-acl-id](#waf-acl-id)                                                   | string                      |N/A| Ingress         | Exclusive |
+| [alb.ingress.kubernetes.io/shield-advanced-protection](#shield-advanced-protection)                   | boolean                     |N/A| Ingress         | Exclusive |
+| [alb.ingress.kubernetes.io/listen-ports](#listen-ports)                                               | json                        |'[{"HTTP": 80}]' \| '[{"HTTPS": 443}]'| Ingress         | Merge     |
+| [alb.ingress.kubernetes.io/ssl-redirect](#ssl-redirect)                                               | integer                     |N/A| Ingress         | Exclusive |
+| [alb.ingress.kubernetes.io/inbound-cidrs](#inbound-cidrs)                                             | stringList                  |0.0.0.0/0, ::/0| Ingress         | Exclusive |
+| [alb.ingress.kubernetes.io/security-group-prefix-lists](#security-group-prefix-lists)                                               | stringList                        |pl-00000000, pl-1111111| Ingress         | Exclusive |
+| [alb.ingress.kubernetes.io/certificate-arn](#certificate-arn)                                         | stringList                  |N/A| Ingress         | Merge     |
+| [alb.ingress.kubernetes.io/ssl-policy](#ssl-policy)                                                   | string                      |ELBSecurityPolicy-2016-08| Ingress         | Exclusive |
+| [alb.ingress.kubernetes.io/target-type](#target-type)                                                 | instance \| ip              |instance| Ingress,Service | N/A       |
+| [alb.ingress.kubernetes.io/backend-protocol](#backend-protocol)                                       | HTTP \| HTTPS               |HTTP| Ingress,Service | N/A       |
+| [alb.ingress.kubernetes.io/backend-protocol-version](#backend-protocol-version)                       | string                      | HTTP1 | Ingress,Service | N/A       |
+| [alb.ingress.kubernetes.io/target-group-attributes](#target-group-attributes)                         | stringMap                   |N/A| Ingress,Service | N/A       |
+| [alb.ingress.kubernetes.io/healthcheck-port](#healthcheck-port)                                       | integer \| traffic-port     |traffic-port| Ingress,Service | N/A       |
+| [alb.ingress.kubernetes.io/healthcheck-protocol](#healthcheck-protocol)                               | HTTP \| HTTPS               |HTTP| Ingress,Service | N/A       |
+| [alb.ingress.kubernetes.io/healthcheck-path](#healthcheck-path)                                       | string                      |/ \| /AWS.ALB/healthcheck | Ingress,Service | N/A       |
+| [alb.ingress.kubernetes.io/healthcheck-interval-seconds](#healthcheck-interval-seconds)               | integer                     |'15'| Ingress,Service | N/A       |
+| [alb.ingress.kubernetes.io/healthcheck-timeout-seconds](#healthcheck-timeout-seconds)                 | integer                     |'5'| Ingress,Service | N/A       |
+| [alb.ingress.kubernetes.io/healthy-threshold-count](#healthy-threshold-count)                         | integer                     |'2'| Ingress,Service | N/A       |
+| [alb.ingress.kubernetes.io/unhealthy-threshold-count](#unhealthy-threshold-count)                     | integer                     |'2'| Ingress,Service | N/A       |
+| [alb.ingress.kubernetes.io/success-codes](#success-codes)                                             | string                      |'200' \| '12' | Ingress,Service | N/A       |
+| [alb.ingress.kubernetes.io/auth-type](#auth-type)                                                     | none\|oidc\|cognito         |none| Ingress,Service | N/A       |
+| [alb.ingress.kubernetes.io/auth-idp-cognito](#auth-idp-cognito)                                       | json                        |N/A| Ingress,Service | N/A       |
+| [alb.ingress.kubernetes.io/auth-idp-oidc](#auth-idp-oidc)                                             | json                        |N/A| Ingress,Service | N/A       |
+| [alb.ingress.kubernetes.io/auth-on-unauthenticated-request](#auth-on-unauthenticated-request)         | authenticate\|allow\|deny   |authenticate| Ingress,Service | N/A       |
+| [alb.ingress.kubernetes.io/auth-scope](#auth-scope)                                                   | string                      |openid| Ingress,Service | N/A       |
+| [alb.ingress.kubernetes.io/auth-session-cookie](#auth-session-cookie)                                 | string                      |AWSELBAuthSessionCookie| Ingress,Service | N/A       |
+| [alb.ingress.kubernetes.io/auth-session-timeout](#auth-session-timeout)                               | integer                     |'604800'| Ingress,Service | N/A       |
+| [alb.ingress.kubernetes.io/actions.${action-name}](#actions)                                          | json                        |N/A| Ingress         | N/A       |
+| [alb.ingress.kubernetes.io/conditions.${conditions-name}](#conditions)                                | json                        |N/A| Ingress         | N/A       |
+| [alb.ingress.kubernetes.io/target-node-labels](#target-node-labels)                                   | stringMap                   |N/A| Ingress,Service | N/A       |
+| [alb.ingress.kubernetes.io/mutual-authentication](#mutual-authentication)                             | json                        |N/A| Ingress         |Exclusive|
+| [alb.ingress.kubernetes.io/aws-load-balancer-endpoint-service-enabled](#endpoint-service-enable)      | boolean                     |false| Ingress,Service | N/A |
+| [alb.ingress.kubernetes.io/aws-load-balancer-endpoint-service-acceptance-required](#endpoint-service-acceptance) | boolean          |true | Ingress,Service | N/A |
+| [alb.ingress.kubernetes.io/aws-load-balancer-endpoint-service-allowed-principals](#endpoint-allowed-principals) | stringList        |[]   | Ingress,Service | N/A |
+| [alb.ingress.kubernetes.io/aws-load-balancer-endpoint-service-private-dns-name](#endpoint-private-dns) | string                     |""   | Ingress,Service | N/A |
+
 
 ## IngressGroup
 IngressGroup feature enables you to group multiple Ingress resources together.
